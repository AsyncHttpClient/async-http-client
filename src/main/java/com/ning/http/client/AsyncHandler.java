/*
 * Copyright 2010 Ning, Inc.
 *
 * Ning licenses this file to you under the Apache License, version 2.0
 * (the "License"); you may not use this file except in compliance with the
 * License.  You may obtain a copy of the License at:
 *
 *    http://www.apache.org/licenses/LICENSE-2.0
 *
 * Unless required by applicable law or agreed to in writing, software
 * distributed under the License is distributed on an "AS IS" BASIS, WITHOUT
 * WARRANTIES OR CONDITIONS OF ANY KIND, either express or implied.  See the
 * License for the specific language governing permissions and limitations
 * under the License.
 */
package com.ning.http.client;

/**
 * An asynchronous handler or callback which gets invoked as soon as some data is available when
 * processing an asynchronous response.<br/>
 * Callback methods get invoked in the following order:
 * <ol>
 * <li>{@link #onStatusReceived(HttpResponseStatus)},</li>
 * <li>{@link #onHeadersReceived(HttpResponseHeaders)},</li>
 * <li>{@link #onBodyPartReceived(HttpResponseBodyPart)}, which could be invoked multiple times,</li>
 * <li>{@link #onCompleted()}, once the response has been fully read.</li>
 * </ol>
 * <p/>
 * Returning a {@link AsyncHandler.STATE#ABORT} from any of those callback methods will interrupt asynchronous response
 * processing, after that only {@link #onCompleted()} is going to be called.
 * <p/>
 * <p/>
 * AsyncHandler aren't thread safe, hence you should avoid re-using the same instance when doing concurrent requests.
 * As an exmaple, the following may produce unexpected results:
 * <blockquote><pre>
 *   AsyncHandler ah = new AsyncHandler() {....};
 *   AsyncHttpClient client = new AsyncHttpClient();
 *   client.prepareGet("http://...").execute(ah);
 *   client.prepareGet("http://...").execute(ah);
 * </pre></blockquote>
 * It is recommended to create a new instance instead.
 *
 * @param <T> Type of object returned by the {@link java.util.concurrent.Future#get}
 */
public interface AsyncHandler<T> {

    public static enum STATE {

        /**
         * Stop the processing.
         */
        ABORT,
        /**
         * Continue the processing
         */
        CONTINUE
    }

    /**
     * Invoked when an unexpected exception occurs during the processing of the response. The exception may have been
     * produced by implementation of onXXXReceived method invocation.
     *
     * @param t a {@link Throwable}
     */
    void onThrowable(Throwable t);

    /**
     * Invoked as soon as some response body part are received. Could be invoked many times.
     *
     * @param bodyPart response's body part.
     * @return a {@link STATE} telling to CONTINUE or ABORT the current processing.
     * @throws Exception if something wrong happens
     */
    STATE onBodyPartReceived(HttpResponseBodyPart bodyPart) throws Exception;

    /**
     * Invoked as soon as the HTTP status line has been received
     *
     * @param responseStatus the status code and test of the response
     * @return a {@link STATE} telling to CONTINUE or ABORT the current processing.
     * @throws Exception if something wrong happens
     */
    STATE onStatusReceived(HttpResponseStatus responseStatus) throws Exception;

    /**
<<<<<<< HEAD
     * Invoked as soon as the HTTP headers has been received. Can potentially be invoked more than once if a broken server
     * sent trailing headers.
=======
     * Invoked as soon as the HTTP headers has been received. Can potentially be invoked morethan once if a broken server
     * sent trailling headers.
     *
>>>>>>> 49c29c43
     * @param headers the HTTP headers.
     * @return a {@link STATE} telling to CONTINUE or ABORT the current processing.
     * @throws Exception if something wrong happens
     */
    STATE onHeadersReceived(HttpResponseHeaders headers) throws Exception;

    /**
     * Invoked once the HTTP response processing is finished.
     * <p/>
     * <p/>
     * Gets always invoked as last callback method.
     *
     * @return T Value that will be returned by the associated {@link java.util.concurrent.Future}
     * @throws Exception if something wrong happens
     */
    T onCompleted() throws Exception;
}<|MERGE_RESOLUTION|>--- conflicted
+++ resolved
@@ -83,14 +83,9 @@
     STATE onStatusReceived(HttpResponseStatus responseStatus) throws Exception;
 
     /**
-<<<<<<< HEAD
      * Invoked as soon as the HTTP headers has been received. Can potentially be invoked more than once if a broken server
      * sent trailing headers.
-=======
-     * Invoked as soon as the HTTP headers has been received. Can potentially be invoked morethan once if a broken server
-     * sent trailling headers.
      *
->>>>>>> 49c29c43
      * @param headers the HTTP headers.
      * @return a {@link STATE} telling to CONTINUE or ABORT the current processing.
      * @throws Exception if something wrong happens
