/*
 * Copyright 2010 Ning, Inc.
 *
 * This program is licensed to you under the Apache License, version 2.0
 * (the "License"); you may not use this file except in compliance with the
 * License.  You may obtain a copy of the License at:
 *
 *    http://www.apache.org/licenses/LICENSE-2.0
 *
 * Unless required by applicable law or agreed to in writing, software
 * distributed under the License is distributed on an "AS IS" BASIS, WITHOUT
 * WARRANTIES OR CONDITIONS OF ANY KIND, either express or implied.  See the
 * License for the specific language governing permissions and limitations
 * under the License.
 */
package org.asynchttpclient;

<<<<<<< HEAD
import static org.asynchttpclient.config.AsyncHttpClientConfigDefaults.*;

import java.util.*;
import java.util.concurrent.ThreadFactory;
import java.util.function.Consumer;

=======
import io.netty.buffer.ByteBufAllocator;
import io.netty.channel.Channel;
import io.netty.channel.ChannelOption;
import io.netty.channel.EventLoopGroup;
import io.netty.handler.ssl.SslContext;
import io.netty.util.Timer;
>>>>>>> 3bae974f
import org.asynchttpclient.channel.ChannelPool;
import org.asynchttpclient.channel.DefaultKeepAliveStrategy;
import org.asynchttpclient.channel.KeepAliveStrategy;
import org.asynchttpclient.cookie.CookieStore;
import org.asynchttpclient.cookie.ThreadSafeCookieStore;
import org.asynchttpclient.filter.IOExceptionFilter;
import org.asynchttpclient.filter.RequestFilter;
import org.asynchttpclient.filter.ResponseFilter;
import org.asynchttpclient.proxy.ProxyServer;
import org.asynchttpclient.proxy.ProxyServerSelector;
import org.asynchttpclient.util.ProxyUtils;

import java.io.IOException;
import java.io.InputStream;
import java.util.*;
import java.util.concurrent.ThreadFactory;
import java.util.function.Consumer;

import static org.asynchttpclient.config.AsyncHttpClientConfigDefaults.*;

/**
 * Configuration class to use with a {@link AsyncHttpClient}. System property can be also used to configure this object default behavior by doing: <br>
 * -Dorg.asynchttpclient.nameOfTheProperty
 *
 * @see AsyncHttpClientConfig for documentation
 */
public class DefaultAsyncHttpClientConfig implements AsyncHttpClientConfig {

<<<<<<< HEAD
=======
  private static final String AHC_VERSION;

  static {
    try (InputStream is = DefaultAsyncHttpClientConfig.class.getResourceAsStream("/ahc-version.properties")) {
      Properties prop = new Properties();
      prop.load(is);
      AHC_VERSION = prop.getProperty("ahc.version", "UNKNOWN");
    } catch (IOException e) {
      throw new ExceptionInInitializerError(e);
    }
  }

  // http
  private final boolean followRedirect;
  private final int maxRedirects;
  private final boolean strict302Handling;
  private final boolean compressionEnforced;
  private final String userAgent;
  private final Realm realm;
  private final int maxRequestRetry;
  private final boolean disableUrlEncodingForBoundRequests;
  private final boolean useLaxCookieEncoder;
  private final boolean disableZeroCopy;
  private final boolean keepEncodingHeader;
  private final ProxyServerSelector proxyServerSelector;
  private final boolean validateResponseHeaders;
  private final boolean aggregateWebSocketFrameFragments;

  // timeouts
  private final int connectTimeout;
  private final int requestTimeout;
  private final int readTimeout;
  private final int shutdownQuietPeriod;
  private final int shutdownTimeout;

  // keep-alive
  private final boolean keepAlive;
  private final int pooledConnectionIdleTimeout;
  private final int connectionPoolCleanerPeriod;
  private final int connectionTtl;
  private final int maxConnections;
  private final int maxConnectionsPerHost;
  private final ChannelPool channelPool;
  private final KeepAliveStrategy keepAliveStrategy;

  // ssl
  private final boolean useOpenSsl;
  private final boolean useInsecureTrustManager;
  private final boolean disableHttpsEndpointIdentificationAlgorithm;
  private final int handshakeTimeout;
  private final String[] enabledProtocols;
  private final String[] enabledCipherSuites;
  private final int sslSessionCacheSize;
  private final int sslSessionTimeout;
  private final SslContext sslContext;
  private final SslEngineFactory sslEngineFactory;

  // filters
  private final List<RequestFilter> requestFilters;
  private final List<ResponseFilter> responseFilters;
  private final List<IOExceptionFilter> ioExceptionFilters;

  // cookie store
  private final CookieStore cookieStore;

  // internals
  private final String threadPoolName;
  private final int httpClientCodecMaxInitialLineLength;
  private final int httpClientCodecMaxHeaderSize;
  private final int httpClientCodecMaxChunkSize;
  private final int httpClientCodecInitialBufferSize;
  private final int chunkedFileChunkSize;
  private final int webSocketMaxBufferSize;
  private final int webSocketMaxFrameSize;
  private final Map<ChannelOption<Object>, Object> channelOptions;
  private final EventLoopGroup eventLoopGroup;
  private final boolean useNativeTransport;
  private final ByteBufAllocator allocator;
  private final boolean tcpNoDelay;
  private final boolean soReuseAddress;
  private final int soLinger;
  private final int soSndBuf;
  private final int soRcvBuf;
  private final Timer nettyTimer;
  private final ThreadFactory threadFactory;
  private final Consumer<Channel> httpAdditionalChannelInitializer;
  private final Consumer<Channel> wsAdditionalChannelInitializer;
  private final ResponseBodyPartFactory responseBodyPartFactory;
  private final int ioThreadsCount;

  private DefaultAsyncHttpClientConfig(//
                                       // http
                                       boolean followRedirect,//
                                       int maxRedirects,//
                                       boolean strict302Handling,//
                                       boolean compressionEnforced,//
                                       String userAgent,//
                                       Realm realm,//
                                       int maxRequestRetry,//
                                       boolean disableUrlEncodingForBoundRequests,//
                                       boolean useLaxCookieEncoder,//
                                       boolean disableZeroCopy,//
                                       boolean keepEncodingHeader,//
                                       ProxyServerSelector proxyServerSelector,//
                                       boolean validateResponseHeaders,//
                                       boolean aggregateWebSocketFrameFragments,

                                       // timeouts
                                       int connectTimeout,//
                                       int requestTimeout,//
                                       int readTimeout,//
                                       int shutdownQuietPeriod,//
                                       int shutdownTimeout,//

                                       // keep-alive
                                       boolean keepAlive,//
                                       int pooledConnectionIdleTimeout,//
                                       int connectionPoolCleanerPeriod,//
                                       int connectionTtl,//
                                       int maxConnections,//
                                       int maxConnectionsPerHost,//
                                       ChannelPool channelPool,//
                                       KeepAliveStrategy keepAliveStrategy,//

                                       // ssl
                                       boolean useOpenSsl,//
                                       boolean useInsecureTrustManager,//
                                       boolean disableHttpsEndpointIdentificationAlgorithm,//
                                       int handshakeTimeout,//
                                       String[] enabledProtocols,//
                                       String[] enabledCipherSuites,//
                                       int sslSessionCacheSize,//
                                       int sslSessionTimeout,//
                                       SslContext sslContext,//
                                       SslEngineFactory sslEngineFactory,//

                                       // filters
                                       List<RequestFilter> requestFilters,//
                                       List<ResponseFilter> responseFilters,//
                                       List<IOExceptionFilter> ioExceptionFilters,//

                                       // cookie store
                                       CookieStore cookieStore,

                                       // tuning
                                       boolean tcpNoDelay,//
                                       boolean soReuseAddress,//
                                       int soLinger, //
                                       int soSndBuf, //
                                       int soRcvBuf, //

                                       // internals
                                       String threadPoolName,//
                                       int httpClientCodecMaxInitialLineLength,//
                                       int httpClientCodecMaxHeaderSize,//
                                       int httpClientCodecMaxChunkSize,//
                                       int httpClientCodecInitialBufferSize,//
                                       int chunkedFileChunkSize,//
                                       int webSocketMaxBufferSize,//
                                       int webSocketMaxFrameSize,//
                                       Map<ChannelOption<Object>, Object> channelOptions,//
                                       EventLoopGroup eventLoopGroup,//
                                       boolean useNativeTransport,//
                                       ByteBufAllocator allocator,//
                                       Timer nettyTimer,//
                                       ThreadFactory threadFactory,//
                                       Consumer<Channel> httpAdditionalChannelInitializer,//
                                       Consumer<Channel> wsAdditionalChannelInitializer,//
                                       ResponseBodyPartFactory responseBodyPartFactory,//
                                       int ioThreadsCount) {

>>>>>>> 3bae974f
    // http
    this.followRedirect = followRedirect;
    this.maxRedirects = maxRedirects;
    this.strict302Handling = strict302Handling;
    this.compressionEnforced = compressionEnforced;
    this.userAgent = userAgent;
    this.realm = realm;
    this.maxRequestRetry = maxRequestRetry;
    this.disableUrlEncodingForBoundRequests = disableUrlEncodingForBoundRequests;
    this.useLaxCookieEncoder = useLaxCookieEncoder;
    this.disableZeroCopy = disableZeroCopy;
    this.keepEncodingHeader = keepEncodingHeader;
    this.proxyServerSelector = proxyServerSelector;
    this.validateResponseHeaders = validateResponseHeaders;
    this.aggregateWebSocketFrameFragments = aggregateWebSocketFrameFragments;

    // timeouts
    this.connectTimeout = connectTimeout;
    this.requestTimeout = requestTimeout;
    this.readTimeout = readTimeout;
    this.shutdownQuietPeriod = shutdownQuietPeriod;
    this.shutdownTimeout = shutdownTimeout;

    // keep-alive
    this.keepAlive = keepAlive;
    this.pooledConnectionIdleTimeout = pooledConnectionIdleTimeout;
    this.connectionPoolCleanerPeriod = connectionPoolCleanerPeriod;
    this.connectionTtl = connectionTtl;
    this.maxConnections = maxConnections;
    this.maxConnectionsPerHost = maxConnectionsPerHost;
    this.channelPool = channelPool;
    this.keepAliveStrategy = keepAliveStrategy;

    // ssl
    this.useOpenSsl = useOpenSsl;
    this.useInsecureTrustManager = useInsecureTrustManager;
    this.disableHttpsEndpointIdentificationAlgorithm = disableHttpsEndpointIdentificationAlgorithm;
    this.handshakeTimeout = handshakeTimeout;
    this.enabledProtocols = enabledProtocols;
    this.enabledCipherSuites = enabledCipherSuites;
    this.sslSessionCacheSize = sslSessionCacheSize;
    this.sslSessionTimeout = sslSessionTimeout;
    this.sslContext = sslContext;
    this.sslEngineFactory = sslEngineFactory;

    // filters
    this.requestFilters = requestFilters;
    this.responseFilters = responseFilters;
    this.ioExceptionFilters = ioExceptionFilters;

    // cookie store
    this.cookieStore = cookieStore;

    // tuning
    this.tcpNoDelay = tcpNoDelay;
    this.soReuseAddress = soReuseAddress;
    this.soLinger = soLinger;
    this.soSndBuf = soSndBuf;
    this.soRcvBuf = soRcvBuf;

    // internals
    this.threadPoolName = threadPoolName;
    this.httpClientCodecMaxInitialLineLength = httpClientCodecMaxInitialLineLength;
    this.httpClientCodecMaxHeaderSize = httpClientCodecMaxHeaderSize;
    this.httpClientCodecMaxChunkSize = httpClientCodecMaxChunkSize;
    this.httpClientCodecInitialBufferSize = httpClientCodecInitialBufferSize;
    this.chunkedFileChunkSize = chunkedFileChunkSize;
    this.webSocketMaxBufferSize = webSocketMaxBufferSize;
    this.webSocketMaxFrameSize = webSocketMaxFrameSize;
    this.channelOptions = channelOptions;
    this.eventLoopGroup = eventLoopGroup;
    this.useNativeTransport = useNativeTransport;
    this.allocator = allocator;
    this.nettyTimer = nettyTimer;
    this.threadFactory = threadFactory;
    this.httpAdditionalChannelInitializer = httpAdditionalChannelInitializer;
    this.wsAdditionalChannelInitializer = wsAdditionalChannelInitializer;
    this.responseBodyPartFactory = responseBodyPartFactory;
    this.ioThreadsCount = ioThreadsCount;
  }

  @Override
  public String getAhcVersion() {
    return AHC_VERSION;
  }

  // http
  @Override
  public boolean isFollowRedirect() {
    return followRedirect;
  }

  @Override
  public int getMaxRedirects() {
    return maxRedirects;
  }

  @Override
  public boolean isStrict302Handling() {
    return strict302Handling;
  }

  @Override
  public boolean isCompressionEnforced() {
    return compressionEnforced;
  }

  @Override
  public String getUserAgent() {
    return userAgent;
  }

  @Override
  public Realm getRealm() {
    return realm;
  }

  @Override
  public int getMaxRequestRetry() {
    return maxRequestRetry;
  }

  @Override
  public boolean isDisableUrlEncodingForBoundRequests() {
    return disableUrlEncodingForBoundRequests;
  }

  @Override
  public boolean isUseLaxCookieEncoder() {
    return useLaxCookieEncoder;
  }

  @Override
  public boolean isDisableZeroCopy() {
    return disableZeroCopy;
  }

  @Override
  public boolean isKeepEncodingHeader() {
    return keepEncodingHeader;
  }

  @Override
  public ProxyServerSelector getProxyServerSelector() {
    return proxyServerSelector;
  }

  // timeouts

  @Override
  public int getConnectTimeout() {
    return connectTimeout;
  }

  @Override
  public int getRequestTimeout() {
    return requestTimeout;
  }

  @Override
  public int getReadTimeout() {
    return readTimeout;
  }

  @Override
  public int getShutdownQuietPeriod() {
    return shutdownQuietPeriod;
  }

  @Override
  public int getShutdownTimeout() {
    return shutdownTimeout;
  }

  // keep-alive
  @Override
  public boolean isKeepAlive() {
    return keepAlive;
  }

  @Override
  public int getPooledConnectionIdleTimeout() {
    return pooledConnectionIdleTimeout;
  }

  @Override
  public int getConnectionPoolCleanerPeriod() {
    return connectionPoolCleanerPeriod;
  }

  @Override
  public int getConnectionTtl() {
    return connectionTtl;
  }

  @Override
  public int getMaxConnections() {
    return maxConnections;
  }

  @Override
  public int getMaxConnectionsPerHost() {
    return maxConnectionsPerHost;
  }

  @Override
  public ChannelPool getChannelPool() {
    return channelPool;
  }

  @Override
  public KeepAliveStrategy getKeepAliveStrategy() {
    return keepAliveStrategy;
  }

  @Override
  public boolean isValidateResponseHeaders() {
    return validateResponseHeaders;
  }

  @Override
  public boolean isAggregateWebSocketFrameFragments() {
    return aggregateWebSocketFrameFragments;
  }

  // ssl
  @Override
  public boolean isUseOpenSsl() {
    return useOpenSsl;
  }

  @Override
  public boolean isUseInsecureTrustManager() {
    return useInsecureTrustManager;
  }

  @Override
  public boolean isDisableHttpsEndpointIdentificationAlgorithm() {
    return disableHttpsEndpointIdentificationAlgorithm;
  }

  @Override
  public int getHandshakeTimeout() {
    return handshakeTimeout;
  }

  @Override
  public String[] getEnabledProtocols() {
    return enabledProtocols;
  }

  @Override
  public String[] getEnabledCipherSuites() {
    return enabledCipherSuites;
  }

  @Override
  public int getSslSessionCacheSize() {
    return sslSessionCacheSize;
  }

  @Override
  public int getSslSessionTimeout() {
    return sslSessionTimeout;
  }

  @Override
  public SslContext getSslContext() {
    return sslContext;
  }

  @Override
  public SslEngineFactory getSslEngineFactory() {
    return sslEngineFactory;
  }

  // filters
  @Override
  public List<RequestFilter> getRequestFilters() {
    return requestFilters;
  }

  @Override
  public List<ResponseFilter> getResponseFilters() {
    return responseFilters;
  }

  @Override
  public List<IOExceptionFilter> getIoExceptionFilters() {
    return ioExceptionFilters;
  }

  // cookie store
  @Override
  public CookieStore getCookieStore() {
    return cookieStore;
  }

  // tuning
  @Override
  public boolean isTcpNoDelay() {
    return tcpNoDelay;
  }

  @Override
  public boolean isSoReuseAddress() {
    return soReuseAddress;
  }

  @Override
  public int getSoLinger() {
    return soLinger;
  }

  @Override
  public int getSoSndBuf() {
    return soSndBuf;
  }

  @Override
  public int getSoRcvBuf() {
    return soRcvBuf;
  }

  // internals
  @Override
  public String getThreadPoolName() {
    return threadPoolName;
  }

  @Override
  public int getHttpClientCodecMaxInitialLineLength() {
    return httpClientCodecMaxInitialLineLength;
  }

  @Override
  public int getHttpClientCodecMaxHeaderSize() {
    return httpClientCodecMaxHeaderSize;
  }

  @Override
  public int getHttpClientCodecMaxChunkSize() {
    return httpClientCodecMaxChunkSize;
  }

  @Override
  public int getHttpClientCodecInitialBufferSize() {
    return httpClientCodecInitialBufferSize;
  }

  @Override
  public int getChunkedFileChunkSize() {
    return chunkedFileChunkSize;
  }

  @Override
  public int getWebSocketMaxBufferSize() {
    return webSocketMaxBufferSize;
  }

  @Override
  public int getWebSocketMaxFrameSize() {
    return webSocketMaxFrameSize;
  }

  @Override
  public Map<ChannelOption<Object>, Object> getChannelOptions() {
    return channelOptions;
  }

  @Override
  public EventLoopGroup getEventLoopGroup() {
    return eventLoopGroup;
  }

  @Override
  public boolean isUseNativeTransport() {
    return useNativeTransport;
  }

  @Override
  public ByteBufAllocator getAllocator() {
    return allocator;
  }

  @Override
  public Timer getNettyTimer() {
    return nettyTimer;
  }

  @Override
  public ThreadFactory getThreadFactory() {
    return threadFactory;
  }

  @Override
  public Consumer<Channel> getHttpAdditionalChannelInitializer() {
    return httpAdditionalChannelInitializer;
  }

  @Override
  public Consumer<Channel> getWsAdditionalChannelInitializer() {
    return wsAdditionalChannelInitializer;
  }

  @Override
  public ResponseBodyPartFactory getResponseBodyPartFactory() {
    return responseBodyPartFactory;
  }

  @Override
  public int getIoThreadsCount() {
    return ioThreadsCount;
  }

  /**
   * Builder for an {@link AsyncHttpClient}
   */
  public static class Builder {

    // filters
    private final List<RequestFilter> requestFilters = new LinkedList<>();
    private final List<ResponseFilter> responseFilters = new LinkedList<>();
    private final List<IOExceptionFilter> ioExceptionFilters = new LinkedList<>();
    // http
    private boolean followRedirect = defaultFollowRedirect();
    private int maxRedirects = defaultMaxRedirects();
    private boolean strict302Handling = defaultStrict302Handling();
    private boolean compressionEnforced = defaultCompressionEnforced();
    private String userAgent = defaultUserAgent();
    private Realm realm;
    private int maxRequestRetry = defaultMaxRequestRetry();
    private boolean disableUrlEncodingForBoundRequests = defaultDisableUrlEncodingForBoundRequests();
    private boolean useLaxCookieEncoder = defaultUseLaxCookieEncoder();
    private boolean disableZeroCopy = defaultDisableZeroCopy();
    private boolean keepEncodingHeader = defaultKeepEncodingHeader();
    private ProxyServerSelector proxyServerSelector;
    private boolean useProxySelector = defaultUseProxySelector();
    private boolean useProxyProperties = defaultUseProxyProperties();
    private boolean validateResponseHeaders = defaultValidateResponseHeaders();
    private boolean aggregateWebSocketFrameFragments = defaultAggregateWebSocketFrameFragments();
    // timeouts
    private int connectTimeout = defaultConnectTimeout();
    private int requestTimeout = defaultRequestTimeout();
    private int readTimeout = defaultReadTimeout();
    private int shutdownQuietPeriod = defaultShutdownQuietPeriod();
    private int shutdownTimeout = defaultShutdownTimeout();
    // keep-alive
    private boolean keepAlive = defaultKeepAlive();
    private int pooledConnectionIdleTimeout = defaultPooledConnectionIdleTimeout();
    private int connectionPoolCleanerPeriod = defaultConnectionPoolCleanerPeriod();
    private int connectionTtl = defaultConnectionTtl();
    private int maxConnections = defaultMaxConnections();
    private int maxConnectionsPerHost = defaultMaxConnectionsPerHost();
    private ChannelPool channelPool;
    private KeepAliveStrategy keepAliveStrategy = new DefaultKeepAliveStrategy();
    // ssl
    private boolean useOpenSsl = defaultUseOpenSsl();
    private boolean useInsecureTrustManager = defaultUseInsecureTrustManager();
    private boolean disableHttpsEndpointIdentificationAlgorithm = defaultDisableHttpsEndpointIdentificationAlgorithm();
    private int handshakeTimeout = defaultHandshakeTimeout();
    private String[] enabledProtocols = defaultEnabledProtocols();
    private String[] enabledCipherSuites = defaultEnabledCipherSuites();
    private int sslSessionCacheSize = defaultSslSessionCacheSize();
    private int sslSessionTimeout = defaultSslSessionTimeout();
    private SslContext sslContext;
    private SslEngineFactory sslEngineFactory;
    // cookie store
    private CookieStore cookieStore = new ThreadSafeCookieStore();

    // tuning
    private boolean tcpNoDelay = defaultTcpNoDelay();
    private boolean soReuseAddress = defaultSoReuseAddress();
    private int soLinger = defaultSoLinger();
    private int soSndBuf = defaultSoSndBuf();
    private int soRcvBuf = defaultSoRcvBuf();

    // internals
    private String threadPoolName = defaultThreadPoolName();
    private int httpClientCodecMaxInitialLineLength = defaultHttpClientCodecMaxInitialLineLength();
    private int httpClientCodecMaxHeaderSize = defaultHttpClientCodecMaxHeaderSize();
    private int httpClientCodecMaxChunkSize = defaultHttpClientCodecMaxChunkSize();
    private int httpClientCodecInitialBufferSize = defaultHttpClientCodecInitialBufferSize();
    private int chunkedFileChunkSize = defaultChunkedFileChunkSize();
    private int webSocketMaxBufferSize = defaultWebSocketMaxBufferSize();
    private int webSocketMaxFrameSize = defaultWebSocketMaxFrameSize();
    private boolean useNativeTransport = defaultUseNativeTransport();
    private ByteBufAllocator allocator;
    private Map<ChannelOption<Object>, Object> channelOptions = new HashMap<>();
    private EventLoopGroup eventLoopGroup;
    private Timer nettyTimer;
    private ThreadFactory threadFactory;
    private Consumer<Channel> httpAdditionalChannelInitializer;
    private Consumer<Channel> wsAdditionalChannelInitializer;
    private ResponseBodyPartFactory responseBodyPartFactory = ResponseBodyPartFactory.EAGER;
    private int ioThreadsCount = defaultIoThreadsCount();

    public Builder() {
    }

    public Builder(AsyncHttpClientConfig config) {
      // http
      followRedirect = config.isFollowRedirect();
      maxRedirects = config.getMaxRedirects();
      strict302Handling = config.isStrict302Handling();
      compressionEnforced = config.isCompressionEnforced();
      userAgent = config.getUserAgent();
      realm = config.getRealm();
      maxRequestRetry = config.getMaxRequestRetry();
      disableUrlEncodingForBoundRequests = config.isDisableUrlEncodingForBoundRequests();
      disableZeroCopy = config.isDisableZeroCopy();
      keepEncodingHeader = config.isKeepEncodingHeader();
      proxyServerSelector = config.getProxyServerSelector();

      // timeouts
      connectTimeout = config.getConnectTimeout();
      requestTimeout = config.getRequestTimeout();
      readTimeout = config.getReadTimeout();
      shutdownQuietPeriod = config.getShutdownQuietPeriod();
      shutdownTimeout = config.getShutdownTimeout();

      // keep-alive
      keepAlive = config.isKeepAlive();
      pooledConnectionIdleTimeout = config.getPooledConnectionIdleTimeout();
      connectionTtl = config.getConnectionTtl();
      maxConnections = config.getMaxConnections();
      maxConnectionsPerHost = config.getMaxConnectionsPerHost();
      channelPool = config.getChannelPool();
      keepAliveStrategy = config.getKeepAliveStrategy();

      // ssl
      useInsecureTrustManager = config.isUseInsecureTrustManager();
      handshakeTimeout = config.getHandshakeTimeout();
      enabledProtocols = config.getEnabledProtocols();
      enabledCipherSuites = config.getEnabledCipherSuites();
      sslSessionCacheSize = config.getSslSessionCacheSize();
      sslSessionTimeout = config.getSslSessionTimeout();
      sslContext = config.getSslContext();
      sslEngineFactory = config.getSslEngineFactory();

      // filters
      requestFilters.addAll(config.getRequestFilters());
      responseFilters.addAll(config.getResponseFilters());
      ioExceptionFilters.addAll(config.getIoExceptionFilters());

      // tuning
      tcpNoDelay = config.isTcpNoDelay();
      soReuseAddress = config.isSoReuseAddress();
      soLinger = config.getSoLinger();
      soSndBuf = config.getSoSndBuf();
      soRcvBuf = config.getSoRcvBuf();

      // internals
      threadPoolName = config.getThreadPoolName();
      httpClientCodecMaxInitialLineLength = config.getHttpClientCodecMaxInitialLineLength();
      httpClientCodecMaxHeaderSize = config.getHttpClientCodecMaxHeaderSize();
      httpClientCodecMaxChunkSize = config.getHttpClientCodecMaxChunkSize();
      chunkedFileChunkSize = config.getChunkedFileChunkSize();
      webSocketMaxBufferSize = config.getWebSocketMaxBufferSize();
      webSocketMaxFrameSize = config.getWebSocketMaxFrameSize();
      channelOptions.putAll(config.getChannelOptions());
      eventLoopGroup = config.getEventLoopGroup();
      useNativeTransport = config.isUseNativeTransport();
      allocator = config.getAllocator();
      nettyTimer = config.getNettyTimer();
      threadFactory = config.getThreadFactory();
      httpAdditionalChannelInitializer = config.getHttpAdditionalChannelInitializer();
      wsAdditionalChannelInitializer = config.getWsAdditionalChannelInitializer();
      responseBodyPartFactory = config.getResponseBodyPartFactory();
      ioThreadsCount = config.getIoThreadsCount();
    }

    // http
    public Builder setFollowRedirect(boolean followRedirect) {
      this.followRedirect = followRedirect;
      return this;
    }

    public Builder setMaxRedirects(int maxRedirects) {
      this.maxRedirects = maxRedirects;
      return this;
    }

    public Builder setStrict302Handling(final boolean strict302Handling) {
      this.strict302Handling = strict302Handling;
      return this;
    }

    public Builder setCompressionEnforced(boolean compressionEnforced) {
      this.compressionEnforced = compressionEnforced;
      return this;
    }

    public Builder setUserAgent(String userAgent) {
      this.userAgent = userAgent;
      return this;
    }

    public Builder setRealm(Realm realm) {
      this.realm = realm;
      return this;
    }

    public Builder setRealm(Realm.Builder realmBuilder) {
      this.realm = realmBuilder.build();
      return this;
    }

    public Builder setMaxRequestRetry(int maxRequestRetry) {
      this.maxRequestRetry = maxRequestRetry;
      return this;
    }

    public Builder setDisableUrlEncodingForBoundRequests(boolean disableUrlEncodingForBoundRequests) {
      this.disableUrlEncodingForBoundRequests = disableUrlEncodingForBoundRequests;
      return this;
    }

    public Builder setUseLaxCookieEncoder(boolean useLaxCookieEncoder) {
      this.useLaxCookieEncoder = useLaxCookieEncoder;
      return this;
    }

    public Builder setDisableZeroCopy(boolean disableZeroCopy) {
      this.disableZeroCopy = disableZeroCopy;
      return this;
    }

    public Builder setKeepEncodingHeader(boolean keepEncodingHeader) {
      this.keepEncodingHeader = keepEncodingHeader;
      return this;
    }

    public Builder setProxyServerSelector(ProxyServerSelector proxyServerSelector) {
      this.proxyServerSelector = proxyServerSelector;
      return this;
    }

    public Builder setValidateResponseHeaders(boolean validateResponseHeaders) {
      this.validateResponseHeaders = validateResponseHeaders;
      return this;
    }

    public Builder setAggregateWebSocketFrameFragments(boolean aggregateWebSocketFrameFragments) {
      this.aggregateWebSocketFrameFragments = aggregateWebSocketFrameFragments;
      return this;
    }

    public Builder setProxyServer(ProxyServer proxyServer) {
      this.proxyServerSelector = uri -> proxyServer;
      return this;
    }

    public Builder setProxyServer(ProxyServer.Builder proxyServerBuilder) {
      return setProxyServer(proxyServerBuilder.build());
    }

    public Builder setUseProxySelector(boolean useProxySelector) {
      this.useProxySelector = useProxySelector;
      return this;
    }

    public Builder setUseProxyProperties(boolean useProxyProperties) {
      this.useProxyProperties = useProxyProperties;
      return this;
    }

    // timeouts
    public Builder setConnectTimeout(int connectTimeout) {
      this.connectTimeout = connectTimeout;
      return this;
    }

    public Builder setRequestTimeout(int requestTimeout) {
      this.requestTimeout = requestTimeout;
      return this;
    }

    public Builder setReadTimeout(int readTimeout) {
      this.readTimeout = readTimeout;
      return this;
    }

    public Builder setShutdownQuietPeriod(int shutdownQuietPeriod) {
      this.shutdownQuietPeriod = shutdownQuietPeriod;
      return this;
    }

    public Builder setShutdownTimeout(int shutdownTimeout) {
      this.shutdownTimeout = shutdownTimeout;
      return this;
    }

    // keep-alive
    public Builder setKeepAlive(boolean keepAlive) {
      this.keepAlive = keepAlive;
      return this;
    }

    public Builder setPooledConnectionIdleTimeout(int pooledConnectionIdleTimeout) {
      this.pooledConnectionIdleTimeout = pooledConnectionIdleTimeout;
      return this;
    }

    public Builder setConnectionTtl(int connectionTtl) {
      this.connectionTtl = connectionTtl;
      return this;
    }

    public Builder setMaxConnections(int maxConnections) {
      this.maxConnections = maxConnections;
      return this;
    }

    public Builder setMaxConnectionsPerHost(int maxConnectionsPerHost) {
      this.maxConnectionsPerHost = maxConnectionsPerHost;
      return this;
    }

    public Builder setChannelPool(ChannelPool channelPool) {
      this.channelPool = channelPool;
      return this;
    }

    public Builder setKeepAliveStrategy(KeepAliveStrategy keepAliveStrategy) {
      this.keepAliveStrategy = keepAliveStrategy;
      return this;
    }

    // ssl
    public Builder setUseOpenSsl(boolean useOpenSsl) {
      this.useOpenSsl = useOpenSsl;
      return this;
    }

    public Builder setUseInsecureTrustManager(boolean useInsecureTrustManager) {
      this.useInsecureTrustManager = useInsecureTrustManager;
      return this;
    }

    public Builder setDisableHttpsEndpointIdentificationAlgorithm(boolean disableHttpsEndpointIdentificationAlgorithm) {
      this.disableHttpsEndpointIdentificationAlgorithm = disableHttpsEndpointIdentificationAlgorithm;
      return this;
    }

    public Builder setHandshakeTimeout(int handshakeTimeout) {
      this.handshakeTimeout = handshakeTimeout;
      return this;
    }

    public Builder setEnabledProtocols(String[] enabledProtocols) {
      this.enabledProtocols = enabledProtocols;
      return this;
    }

    public Builder setEnabledCipherSuites(String[] enabledCipherSuites) {
      this.enabledCipherSuites = enabledCipherSuites;
      return this;
    }

    public Builder setSslSessionCacheSize(Integer sslSessionCacheSize) {
      this.sslSessionCacheSize = sslSessionCacheSize;
      return this;
    }

    public Builder setSslSessionTimeout(Integer sslSessionTimeout) {
      this.sslSessionTimeout = sslSessionTimeout;
      return this;
    }

    public Builder setSslContext(final SslContext sslContext) {
      this.sslContext = sslContext;
      return this;
    }

    public Builder setSslEngineFactory(SslEngineFactory sslEngineFactory) {
      this.sslEngineFactory = sslEngineFactory;
      return this;
    }

    // filters
    public Builder addRequestFilter(RequestFilter requestFilter) {
      requestFilters.add(requestFilter);
      return this;
    }

    public Builder removeRequestFilter(RequestFilter requestFilter) {
      requestFilters.remove(requestFilter);
      return this;
    }

    public Builder addResponseFilter(ResponseFilter responseFilter) {
      responseFilters.add(responseFilter);
      return this;
    }

    public Builder removeResponseFilter(ResponseFilter responseFilter) {
      responseFilters.remove(responseFilter);
      return this;
    }

    public Builder addIOExceptionFilter(IOExceptionFilter ioExceptionFilter) {
      ioExceptionFilters.add(ioExceptionFilter);
      return this;
    }

    public Builder removeIOExceptionFilter(IOExceptionFilter ioExceptionFilter) {
      ioExceptionFilters.remove(ioExceptionFilter);
      return this;
    }

    // cookie store
    public Builder setCookieStore(CookieStore cookieStore) {
      this.cookieStore = cookieStore;
      return this;
    }

    // tuning
    public Builder setTcpNoDelay(boolean tcpNoDelay) {
      this.tcpNoDelay = tcpNoDelay;
      return this;
    }

    public Builder setSoReuseAddress(boolean soReuseAddress) {
      this.soReuseAddress = soReuseAddress;
      return this;
    }

    public Builder setSoLinger(int soLinger) {
      this.soLinger = soLinger;
      return this;
    }

    public Builder setSoSndBuf(int soSndBuf) {
      this.soSndBuf = soSndBuf;
      return this;
    }

    public Builder setSoRcvBuf(int soRcvBuf) {
      this.soRcvBuf = soRcvBuf;
      return this;
    }

    // internals
    public Builder setThreadPoolName(String threadPoolName) {
      this.threadPoolName = threadPoolName;
      return this;
    }

    public Builder setHttpClientCodecMaxInitialLineLength(int httpClientCodecMaxInitialLineLength) {
      this.httpClientCodecMaxInitialLineLength = httpClientCodecMaxInitialLineLength;
      return this;
    }

    public Builder setHttpClientCodecMaxHeaderSize(int httpClientCodecMaxHeaderSize) {
      this.httpClientCodecMaxHeaderSize = httpClientCodecMaxHeaderSize;
      return this;
    }

    public Builder setHttpClientCodecMaxChunkSize(int httpClientCodecMaxChunkSize) {
      this.httpClientCodecMaxChunkSize = httpClientCodecMaxChunkSize;
      return this;
    }

    public Builder setHttpClientCodecInitialBufferSize(int httpClientCodecInitialBufferSize) {
      this.httpClientCodecInitialBufferSize = httpClientCodecInitialBufferSize;
      return this;
    }

    public Builder setChunkedFileChunkSize(int chunkedFileChunkSize) {
      this.chunkedFileChunkSize = chunkedFileChunkSize;
      return this;
    }

    public Builder setWebSocketMaxBufferSize(int webSocketMaxBufferSize) {
      this.webSocketMaxBufferSize = webSocketMaxBufferSize;
      return this;
    }

    public Builder setWebSocketMaxFrameSize(int webSocketMaxFrameSize) {
      this.webSocketMaxFrameSize = webSocketMaxFrameSize;
      return this;
    }

    @SuppressWarnings("unchecked")
    public <T> Builder addChannelOption(ChannelOption<T> name, T value) {
      channelOptions.put((ChannelOption<Object>) name, value);
      return this;
    }

    public Builder setEventLoopGroup(EventLoopGroup eventLoopGroup) {
      this.eventLoopGroup = eventLoopGroup;
      return this;
    }

    public Builder setUseNativeTransport(boolean useNativeTransport) {
      this.useNativeTransport = useNativeTransport;
      return this;
    }

    public Builder setAllocator(ByteBufAllocator allocator) {
      this.allocator = allocator;
      return this;
    }

    public Builder setNettyTimer(Timer nettyTimer) {
      this.nettyTimer = nettyTimer;
      return this;
    }

    public Builder setThreadFactory(ThreadFactory threadFactory) {
      this.threadFactory = threadFactory;
      return this;
    }

    public Builder setHttpAdditionalChannelInitializer(Consumer<Channel> httpAdditionalChannelInitializer) {
      this.httpAdditionalChannelInitializer = httpAdditionalChannelInitializer;
      return this;
    }

    public Builder setWsAdditionalChannelInitializer(Consumer<Channel> wsAdditionalChannelInitializer) {
      this.wsAdditionalChannelInitializer = wsAdditionalChannelInitializer;
      return this;
    }

    public Builder setResponseBodyPartFactory(ResponseBodyPartFactory responseBodyPartFactory) {
      this.responseBodyPartFactory = responseBodyPartFactory;
      return this;
    }

    public Builder setIoThreadsCount(int ioThreadsCount) {
      this.ioThreadsCount = ioThreadsCount;
      return this;
    }

    private ProxyServerSelector resolveProxyServerSelector() {
      if (proxyServerSelector != null)
        return proxyServerSelector;

      if (useProxySelector)
        return ProxyUtils.getJdkDefaultProxyServerSelector();

      if (useProxyProperties)
        return ProxyUtils.createProxyServerSelector(System.getProperties());

      return ProxyServerSelector.NO_PROXY_SELECTOR;
    }

    public DefaultAsyncHttpClientConfig build() {

      return new DefaultAsyncHttpClientConfig(//
              followRedirect, //
              maxRedirects, //
              strict302Handling, //
              compressionEnforced, //
              userAgent, //
              realm, //
              maxRequestRetry, //
              disableUrlEncodingForBoundRequests, //
              useLaxCookieEncoder, //
              disableZeroCopy, //
              keepEncodingHeader, //
              resolveProxyServerSelector(), //
              validateResponseHeaders, //
              aggregateWebSocketFrameFragments, //
              connectTimeout, //
              requestTimeout, //
              readTimeout, //
              shutdownQuietPeriod, //
              shutdownTimeout, //
              keepAlive, //
              pooledConnectionIdleTimeout, //
              connectionPoolCleanerPeriod, //
              connectionTtl, //
              maxConnections, //
              maxConnectionsPerHost, //
              channelPool, //
              keepAliveStrategy, //
              useOpenSsl, //
              useInsecureTrustManager, //
              disableHttpsEndpointIdentificationAlgorithm, //
              handshakeTimeout, //
              enabledProtocols, //
              enabledCipherSuites, //
              sslSessionCacheSize, //
              sslSessionTimeout, //
              sslContext, //
              sslEngineFactory, //
              requestFilters.isEmpty() ? Collections.emptyList() : Collections.unmodifiableList(requestFilters), //
              responseFilters.isEmpty() ? Collections.emptyList() : Collections.unmodifiableList(responseFilters),//
              ioExceptionFilters.isEmpty() ? Collections.emptyList() : Collections.unmodifiableList(ioExceptionFilters),//
              cookieStore,
              tcpNoDelay, //
              soReuseAddress, //
              soLinger, //
              soSndBuf, //
              soRcvBuf, //
              threadPoolName, //
              httpClientCodecMaxInitialLineLength, //
              httpClientCodecMaxHeaderSize, //
              httpClientCodecMaxChunkSize, //
              httpClientCodecInitialBufferSize, //
              chunkedFileChunkSize, //
              webSocketMaxBufferSize, //
              webSocketMaxFrameSize, //
              channelOptions.isEmpty() ? Collections.emptyMap() : Collections.unmodifiableMap(channelOptions),//
              eventLoopGroup, //
              useNativeTransport, //
              allocator, //
              nettyTimer, //
              threadFactory, //
              httpAdditionalChannelInitializer, //
              wsAdditionalChannelInitializer, //
              responseBodyPartFactory, //
              ioThreadsCount);
    }
  }
}<|MERGE_RESOLUTION|>--- conflicted
+++ resolved
@@ -15,21 +15,18 @@
  */
 package org.asynchttpclient;
 
-<<<<<<< HEAD
-import static org.asynchttpclient.config.AsyncHttpClientConfigDefaults.*;
-
-import java.util.*;
-import java.util.concurrent.ThreadFactory;
-import java.util.function.Consumer;
-
-=======
 import io.netty.buffer.ByteBufAllocator;
 import io.netty.channel.Channel;
 import io.netty.channel.ChannelOption;
 import io.netty.channel.EventLoopGroup;
 import io.netty.handler.ssl.SslContext;
 import io.netty.util.Timer;
->>>>>>> 3bae974f
+import static org.asynchttpclient.config.AsyncHttpClientConfigDefaults.*;
+
+import java.util.*;
+import java.util.concurrent.ThreadFactory;
+import java.util.function.Consumer;
+
 import org.asynchttpclient.channel.ChannelPool;
 import org.asynchttpclient.channel.DefaultKeepAliveStrategy;
 import org.asynchttpclient.channel.KeepAliveStrategy;
@@ -42,14 +39,6 @@
 import org.asynchttpclient.proxy.ProxyServerSelector;
 import org.asynchttpclient.util.ProxyUtils;
 
-import java.io.IOException;
-import java.io.InputStream;
-import java.util.*;
-import java.util.concurrent.ThreadFactory;
-import java.util.function.Consumer;
-
-import static org.asynchttpclient.config.AsyncHttpClientConfigDefaults.*;
-
 /**
  * Configuration class to use with a {@link AsyncHttpClient}. System property can be also used to configure this object default behavior by doing: <br>
  * -Dorg.asynchttpclient.nameOfTheProperty
@@ -57,20 +46,6 @@
  * @see AsyncHttpClientConfig for documentation
  */
 public class DefaultAsyncHttpClientConfig implements AsyncHttpClientConfig {
-
-<<<<<<< HEAD
-=======
-  private static final String AHC_VERSION;
-
-  static {
-    try (InputStream is = DefaultAsyncHttpClientConfig.class.getResourceAsStream("/ahc-version.properties")) {
-      Properties prop = new Properties();
-      prop.load(is);
-      AHC_VERSION = prop.getProperty("ahc.version", "UNKNOWN");
-    } catch (IOException e) {
-      throw new ExceptionInInitializerError(e);
-    }
-  }
 
   // http
   private final boolean followRedirect;
@@ -231,7 +206,6 @@
                                        ResponseBodyPartFactory responseBodyPartFactory,//
                                        int ioThreadsCount) {
 
->>>>>>> 3bae974f
     // http
     this.followRedirect = followRedirect;
     this.maxRedirects = maxRedirects;
