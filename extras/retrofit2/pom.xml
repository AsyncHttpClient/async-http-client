<project xmlns="http://maven.apache.org/POM/4.0.0" xmlns:xsi="http://www.w3.org/2001/XMLSchema-instance" xsi:schemaLocation="http://maven.apache.org/POM/4.0.0 http://maven.apache.org/xsd/maven-4.0.0.xsd">
  <modelVersion>4.0.0</modelVersion>

  <parent>
    <artifactId>async-http-client-extras-parent</artifactId>
    <groupId>org.asynchttpclient</groupId>
<<<<<<< HEAD
    <version>${project.version}</version>
=======
    <version>2.8.1</version>
>>>>>>> f45798cf
  </parent>

  <artifactId>async-http-client-extras-retrofit2</artifactId>
  <name>Asynchronous Http Client Retrofit2 Extras</name>
  <description>The Async Http Client Retrofit2 Extras.</description>

  <properties>
<<<<<<< HEAD
    <retrofit2.version>2.4.0</retrofit2.version>
=======
    <retrofit2.version>2.5.0</retrofit2.version>
>>>>>>> f45798cf
    <lombok.version>1.18.6</lombok.version>
  </properties>

  <dependencies>
    <dependency>
      <groupId>org.projectlombok</groupId>
      <artifactId>lombok</artifactId>
      <version>${lombok.version}</version>
      <scope>provided</scope>
    </dependency>

    <dependency>
      <groupId>com.squareup.retrofit2</groupId>
      <artifactId>retrofit</artifactId>
      <version>${retrofit2.version}</version>
    </dependency>

    <!-- for tests -->
    <dependency>
      <groupId>com.squareup.retrofit2</groupId>
      <artifactId>converter-scalars</artifactId>
      <version>${retrofit2.version}</version>
      <scope>test</scope>
    </dependency>

    <dependency>
      <groupId>com.squareup.retrofit2</groupId>
      <artifactId>converter-jackson</artifactId>
      <version>${retrofit2.version}</version>
      <scope>test</scope>
    </dependency>

    <dependency>
      <groupId>com.squareup.retrofit2</groupId>
      <artifactId>adapter-rxjava</artifactId>
      <version>${retrofit2.version}</version>
      <scope>test</scope>
    </dependency>

    <dependency>
      <groupId>com.squareup.retrofit2</groupId>
      <artifactId>adapter-rxjava2</artifactId>
      <version>${retrofit2.version}</version>
      <scope>test</scope>
    </dependency>
  </dependencies>
</project><|MERGE_RESOLUTION|>--- conflicted
+++ resolved
@@ -4,11 +4,7 @@
   <parent>
     <artifactId>async-http-client-extras-parent</artifactId>
     <groupId>org.asynchttpclient</groupId>
-<<<<<<< HEAD
     <version>${project.version}</version>
-=======
-    <version>2.8.1</version>
->>>>>>> f45798cf
   </parent>
 
   <artifactId>async-http-client-extras-retrofit2</artifactId>
@@ -16,11 +12,7 @@
   <description>The Async Http Client Retrofit2 Extras.</description>
 
   <properties>
-<<<<<<< HEAD
-    <retrofit2.version>2.4.0</retrofit2.version>
-=======
     <retrofit2.version>2.5.0</retrofit2.version>
->>>>>>> f45798cf
     <lombok.version>1.18.6</lombok.version>
   </properties>
 
