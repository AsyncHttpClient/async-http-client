--- conflicted
+++ resolved
@@ -2,11 +2,7 @@
   <parent>
     <groupId>org.asynchttpclient</groupId>
     <artifactId>async-http-client-project</artifactId>
-<<<<<<< HEAD
     <version>${project.version}</version>
-=======
-    <version>2.12.4-SNAPSHOT</version>
->>>>>>> c959fa04
   </parent>
   <modelVersion>4.0.0</modelVersion>
   <artifactId>async-http-client-netty-utils</artifactId>
