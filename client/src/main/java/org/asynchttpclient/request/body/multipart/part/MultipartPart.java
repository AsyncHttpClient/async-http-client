/*
 * Copyright (c) 2015 AsyncHttpClient Project. All rights reserved.
 *
 * This program is licensed to you under the Apache License Version 2.0,
 * and you may not use this file except in compliance with the Apache License Version 2.0.
 * You may obtain a copy of the Apache License Version 2.0 at
 *     http://www.apache.org/licenses/LICENSE-2.0.
 *
 * Unless required by applicable law or agreed to in writing,
 * software distributed under the Apache License Version 2.0 is distributed on an
 * "AS IS" BASIS, WITHOUT WARRANTIES OR CONDITIONS OF ANY KIND, either express or implied.
 * See the Apache License Version 2.0 for the specific language governing permissions and limitations there under.
 */
package org.asynchttpclient.request.body.multipart.part;

import static java.nio.charset.StandardCharsets.US_ASCII;
import static org.asynchttpclient.util.MiscUtils.isNonEmpty;
import io.netty.buffer.ByteBuf;
import io.netty.buffer.ByteBufAllocator;

import java.io.Closeable;
import java.io.IOException;
import java.nio.ByteBuffer;
import java.nio.channels.GatheringByteChannel;
import java.nio.channels.WritableByteChannel;
import java.nio.charset.Charset;

import org.asynchttpclient.Param;
import org.asynchttpclient.request.body.multipart.FileLikePart;
import org.asynchttpclient.request.body.multipart.part.PartVisitor.ByteBufVisitor;
import org.asynchttpclient.request.body.multipart.part.PartVisitor.CounterPartVisitor;

public abstract class MultipartPart<T extends FileLikePart> implements Closeable {

    /**
     * Carriage return/linefeed as a byte array
     */
    private static final byte[] CRLF_BYTES = "\r\n".getBytes(US_ASCII);

    /**
     * Content disposition as a byte
     */
    private static final byte QUOTE_BYTE = '\"';

    /**
     * Extra characters as a byte array
     */
    private static final byte[] EXTRA_BYTES = "--".getBytes(US_ASCII);

    /**
     * Content disposition as a byte array
     */
    private static final byte[] CONTENT_DISPOSITION_BYTES = "Content-Disposition: ".getBytes(US_ASCII);

    /**
     * form-data as a byte array
     */
    private static final byte[] FORM_DATA_DISPOSITION_TYPE_BYTES = "form-data".getBytes(US_ASCII);

    /**
     * name as a byte array
     */
    private static final byte[] NAME_BYTES = "; name=".getBytes(US_ASCII);

    /**
     * Content type header as a byte array
     */
    private static final byte[] CONTENT_TYPE_BYTES = "Content-Type: ".getBytes(US_ASCII);

    /**
     * Content charset as a byte array
     */
    private static final byte[] CHARSET_BYTES = "; charset=".getBytes(US_ASCII);

    /**
     * Content type header as a byte array
     */
    private static final byte[] CONTENT_TRANSFER_ENCODING_BYTES = "Content-Transfer-Encoding: ".getBytes(US_ASCII);

    /**
     * Content type header as a byte array
     */
    private static final byte[] CONTENT_ID_BYTES = "Content-ID: ".getBytes(US_ASCII);

    /**
     * Attachment's file name as a byte array
     */
    private static final byte[] FILE_NAME_BYTES = "; filename=".getBytes(US_ASCII);

    protected final T part;
    protected final byte[] boundary;

    private final int preContentLength;
    private final int postContentLength;
    protected MultipartState state;
    protected boolean slowTarget;

    // lazy
    private ByteBuf preContentBuffer;
    private ByteBuf postContentBuffer;

    public MultipartPart(T part, byte[] boundary) {
        this.part = part;
        this.boundary = boundary;
        preContentLength = computePreContentLength();
        postContentLength = computePostContentLength();
        state = MultipartState.PRE_CONTENT;
    }

<<<<<<< HEAD
    public final long length() {
        return length;
=======
    public long length() {
        return preContentLength + postContentLength + getContentLength();
>>>>>>> 99e48186
    }

    public MultipartState getState() {
        return state;
    }

    public boolean isTargetSlow() {
        return slowTarget;
    }

    public long transferTo(ByteBuf target) throws IOException {

        switch (state) {
        case DONE:
            return 0L;

        case PRE_CONTENT:
            return transfer(lazyLoadPreContentBuffer(), target, MultipartState.CONTENT);

        case CONTENT:
            return transferContentTo(target);

        case POST_CONTENT:
            return transfer(lazyLoadPostContentBuffer(), target, MultipartState.DONE);

        default:
            throw new IllegalStateException("Unknown state " + state);
        }
    }

    public long transferTo(WritableByteChannel target) throws IOException {
        slowTarget = false;

        switch (state) {
        case DONE:
            return 0L;

        case PRE_CONTENT:
            return transfer(lazyLoadPreContentBuffer(), target, MultipartState.CONTENT);

        case CONTENT:
            return transferContentTo(target);

        case POST_CONTENT:
            return transfer(lazyLoadPostContentBuffer(), target, MultipartState.DONE);

        default:
            throw new IllegalStateException("Unknown state " + state);
        }
    }

    private ByteBuf lazyLoadPreContentBuffer() {
        if (preContentBuffer == null)
            preContentBuffer = computePreContentBytes(preContentLength);
        return preContentBuffer;
    }

    private ByteBuf lazyLoadPostContentBuffer() {
        if (postContentBuffer == null)
            postContentBuffer = computePostContentBytes(postContentLength);
        return postContentBuffer;
    }

    @Override
    public void close() {
        if (preContentBuffer != null)
            preContentBuffer.release();
        if (postContentBuffer != null)
            postContentBuffer.release();
    }

    protected abstract long getContentLength();

    protected abstract long transferContentTo(ByteBuf target) throws IOException;

    protected abstract long transferContentTo(WritableByteChannel target) throws IOException;

    protected long transfer(ByteBuf source, ByteBuf target, MultipartState sourceFullyWrittenState) {

        int sourceRemaining = source.readableBytes();
        int targetRemaining = target.writableBytes();

        if (sourceRemaining <= targetRemaining) {
            target.writeBytes(source);
            state = sourceFullyWrittenState;
            return sourceRemaining;
        } else {
            target.writeBytes(source, targetRemaining - sourceRemaining);
            return targetRemaining;
        }
    }

    protected long transfer(ByteBuf source, WritableByteChannel target, MultipartState sourceFullyWrittenState) throws IOException {

        int transferred = 0;
        if (target instanceof GatheringByteChannel) {
            transferred = source.readBytes((GatheringByteChannel) target, (int) source.readableBytes());
        } else {
            for (ByteBuffer byteBuffer : source.nioBuffers()) {
                int len = byteBuffer.remaining();
                int written = target.write(byteBuffer);
                transferred += written;
                if (written != len) {
                    // couldn't write full buffer, exit loop
                    break;
                }
            }
            // assume this is a basic single ByteBuf
            source.readerIndex(source.readerIndex() + transferred);
        }

        if (source.isReadable()) {
            slowTarget = true;
        } else {
            state = sourceFullyWrittenState;
        }
        return transferred;
    }

    protected int computePreContentLength() {
        CounterPartVisitor counterVisitor = new CounterPartVisitor();
        visitPreContent(counterVisitor);
        return counterVisitor.getCount();
    }

    protected ByteBuf computePreContentBytes(int preContentLength) {
        ByteBuf buffer = ByteBufAllocator.DEFAULT.buffer(preContentLength);
        ByteBufVisitor bytesVisitor = new ByteBufVisitor(buffer);
        visitPreContent(bytesVisitor);
        return buffer;
    }

    protected int computePostContentLength() {
        CounterPartVisitor counterVisitor = new CounterPartVisitor();
        visitPostContent(counterVisitor);
        return counterVisitor.getCount();
    }

    protected ByteBuf computePostContentBytes(int postContentLength) {
        ByteBuf buffer = ByteBufAllocator.DEFAULT.buffer(postContentLength);
        ByteBufVisitor bytesVisitor = new ByteBufVisitor(buffer);
        visitPostContent(bytesVisitor);
        return buffer;
    }

    protected void visitStart(PartVisitor visitor) {
        visitor.withBytes(EXTRA_BYTES);
        visitor.withBytes(boundary);
    }

    protected void visitDispositionHeader(PartVisitor visitor) {
        visitor.withBytes(CRLF_BYTES);
        visitor.withBytes(CONTENT_DISPOSITION_BYTES);
        visitor.withBytes(part.getDispositionType() != null ? part.getDispositionType().getBytes(US_ASCII) : FORM_DATA_DISPOSITION_TYPE_BYTES);
        if (part.getName() != null) {
            visitor.withBytes(NAME_BYTES);
            visitor.withByte(QUOTE_BYTE);
            visitor.withBytes(part.getName().getBytes(US_ASCII));
            visitor.withByte(QUOTE_BYTE);
        }
        if (part.getFileName() != null) {
            visitor.withBytes(FILE_NAME_BYTES);
            visitor.withByte(QUOTE_BYTE);
            visitor.withBytes(part.getFileName().getBytes(part.getCharset() != null ? part.getCharset() : US_ASCII));
            visitor.withByte(QUOTE_BYTE);
        }
    }

    protected void visitContentTypeHeader(PartVisitor visitor) {
        String contentType = part.getContentType();
        if (contentType != null) {
            visitor.withBytes(CRLF_BYTES);
            visitor.withBytes(CONTENT_TYPE_BYTES);
            visitor.withBytes(contentType.getBytes(US_ASCII));
            Charset charSet = part.getCharset();
            if (charSet != null) {
                visitor.withBytes(CHARSET_BYTES);
                visitor.withBytes(part.getCharset().name().getBytes(US_ASCII));
            }
        }
    }

    protected void visitTransferEncodingHeader(PartVisitor visitor) {
        String transferEncoding = part.getTransferEncoding();
        if (transferEncoding != null) {
            visitor.withBytes(CRLF_BYTES);
            visitor.withBytes(CONTENT_TRANSFER_ENCODING_BYTES);
            visitor.withBytes(transferEncoding.getBytes(US_ASCII));
        }
    }

    protected void visitContentIdHeader(PartVisitor visitor) {
        String contentId = part.getContentId();
        if (contentId != null) {
            visitor.withBytes(CRLF_BYTES);
            visitor.withBytes(CONTENT_ID_BYTES);
            visitor.withBytes(contentId.getBytes(US_ASCII));
        }
    }

    protected void visitCustomHeaders(PartVisitor visitor) {
        if (isNonEmpty(part.getCustomHeaders())) {
            for (Param param : part.getCustomHeaders()) {
                visitor.withBytes(CRLF_BYTES);
                visitor.withBytes(param.getName().getBytes(US_ASCII));
                visitor.withBytes(param.getValue().getBytes(US_ASCII));
            }
        }
    }

    protected void visitEndOfHeaders(PartVisitor visitor) {
        visitor.withBytes(CRLF_BYTES);
        visitor.withBytes(CRLF_BYTES);
    }

    protected void visitPreContent(PartVisitor visitor) {
        visitStart(visitor);
        visitDispositionHeader(visitor);
        visitContentTypeHeader(visitor);
        visitTransferEncodingHeader(visitor);
        visitContentIdHeader(visitor);
        visitCustomHeaders(visitor);
        visitEndOfHeaders(visitor);
    }

    protected void visitPostContent(PartVisitor visitor) {
        visitor.withBytes(CRLF_BYTES);
    }
}<|MERGE_RESOLUTION|>--- conflicted
+++ resolved
@@ -107,13 +107,9 @@
         state = MultipartState.PRE_CONTENT;
     }
 
-<<<<<<< HEAD
-    public final long length() {
-        return length;
-=======
+
     public long length() {
         return preContentLength + postContentLength + getContentLength();
->>>>>>> 99e48186
     }
 
     public MultipartState getState() {
