/*
 * Copyright 2010 Ning, Inc.
 *
 * Ning licenses this file to you under the Apache License, version 2.0
 * (the "License"); you may not use this file except in compliance with the
 * License.  You may obtain a copy of the License at:
 *
 *    http://www.apache.org/licenses/LICENSE-2.0
 *
 * Unless required by applicable law or agreed to in writing, software
 * distributed under the License is distributed on an "AS IS" BASIS, WITHOUT
 * WARRANTIES OR CONDITIONS OF ANY KIND, either express or implied.  See the
 * License for the specific language governing permissions and limitations
 * under the License.
 */
package com.ning.http.client.providers.netty;

import com.ning.http.client.AsyncHandler;
import com.ning.http.client.AsyncHandler.STATE;
import com.ning.http.client.AsyncHttpClientConfig;
import com.ning.http.client.AsyncHttpProvider;
import com.ning.http.client.Body;
import com.ning.http.client.BodyGenerator;
import com.ning.http.client.ConnectionsPool;
import com.ning.http.client.Cookie;
import com.ning.http.client.FluentCaseInsensitiveStringsMap;
import com.ning.http.client.HttpResponseBodyPart;
import com.ning.http.client.HttpResponseHeaders;
import com.ning.http.client.HttpResponseStatus;
import com.ning.http.client.ListenableFuture;
import com.ning.http.client.MaxRedirectException;
import com.ning.http.client.PerRequestConfig;
import com.ning.http.client.ProgressAsyncHandler;
import com.ning.http.client.ProxyServer;
import com.ning.http.client.RandomAccessBody;
import com.ning.http.client.Realm;
import com.ning.http.client.Request;
import com.ning.http.client.RequestBuilder;
import com.ning.http.client.Response;
import com.ning.http.client.filter.FilterContext;
import com.ning.http.client.filter.FilterException;
import com.ning.http.client.filter.IOExceptionFilter;
import com.ning.http.client.filter.ResponseFilter;
import com.ning.http.client.generators.InputStreamBodyGenerator;
import com.ning.http.client.listener.TransferCompletionHandler;
import com.ning.http.client.ntlm.NTLMEngine;
import com.ning.http.client.ntlm.NTLMEngineException;
import com.ning.http.client.providers.netty.spnego.SpnegoEngine;
import com.ning.http.client.providers.netty.netty4.WebSocket08FrameDecoder;
import com.ning.http.client.providers.netty.netty4.WebSocket08FrameEncoder;
import com.ning.http.client.providers.netty.netty4.WebSocketFrame;
import com.ning.http.client.websocket.WebSocketUpgradeHandler;
import com.ning.http.multipart.MultipartBody;
import com.ning.http.multipart.MultipartRequestEntity;
import com.ning.http.util.AsyncHttpProviderUtils;
import com.ning.http.util.AuthenticatorUtils;
import com.ning.http.util.CleanupChannelGroup;
import com.ning.http.util.ProxyUtils;
import com.ning.http.util.SslUtils;
import com.ning.http.util.UTF8UrlEncoder;
import org.jboss.netty.bootstrap.ClientBootstrap;
import org.jboss.netty.buffer.ChannelBuffer;
import org.jboss.netty.buffer.ChannelBufferOutputStream;
import org.jboss.netty.buffer.ChannelBuffers;
import org.jboss.netty.channel.Channel;
import org.jboss.netty.channel.ChannelFuture;
import org.jboss.netty.channel.ChannelFutureProgressListener;
import org.jboss.netty.channel.ChannelHandlerContext;
import org.jboss.netty.channel.ChannelPipeline;
import org.jboss.netty.channel.ChannelPipelineFactory;
import org.jboss.netty.channel.ChannelStateEvent;
import org.jboss.netty.channel.DefaultChannelFuture;
import org.jboss.netty.channel.ExceptionEvent;
import org.jboss.netty.channel.FileRegion;
import org.jboss.netty.channel.MessageEvent;
import org.jboss.netty.channel.SimpleChannelUpstreamHandler;
import org.jboss.netty.channel.group.ChannelGroup;
import org.jboss.netty.channel.socket.ClientSocketChannelFactory;
import org.jboss.netty.channel.socket.nio.NioClientSocketChannelFactory;
import org.jboss.netty.channel.socket.oio.OioClientSocketChannelFactory;
import org.jboss.netty.handler.codec.http.CookieEncoder;
import org.jboss.netty.handler.codec.http.DefaultCookie;
import org.jboss.netty.handler.codec.http.DefaultHttpChunkTrailer;
import org.jboss.netty.handler.codec.http.DefaultHttpRequest;
import org.jboss.netty.handler.codec.http.HttpChunk;
import org.jboss.netty.handler.codec.http.HttpChunkTrailer;
import org.jboss.netty.handler.codec.http.HttpClientCodec;
import org.jboss.netty.handler.codec.http.HttpContentCompressor;
import org.jboss.netty.handler.codec.http.HttpContentDecompressor;
import org.jboss.netty.handler.codec.http.HttpHeaders;
import org.jboss.netty.handler.codec.http.HttpMethod;
import org.jboss.netty.handler.codec.http.HttpRequest;
import org.jboss.netty.handler.codec.http.HttpRequestEncoder;
import org.jboss.netty.handler.codec.http.HttpResponse;
import org.jboss.netty.handler.codec.http.HttpResponseDecoder;
import org.jboss.netty.handler.codec.http.HttpVersion;
import org.jboss.netty.handler.ssl.SslHandler;
import org.jboss.netty.handler.stream.ChunkedFile;
import org.jboss.netty.handler.stream.ChunkedWriteHandler;
import org.slf4j.Logger;
import org.slf4j.LoggerFactory;

import javax.net.ssl.SSLEngine;
import java.io.File;
import java.io.FileInputStream;
import java.io.IOException;
import java.io.RandomAccessFile;
import java.net.ConnectException;
import java.net.InetSocketAddress;
import java.net.MalformedURLException;
import java.net.URI;
import java.nio.channels.ClosedChannelException;
import java.nio.channels.FileChannel;
import java.nio.channels.WritableByteChannel;
import java.security.GeneralSecurityException;
import java.security.NoSuchAlgorithmException;
import java.util.ArrayList;
import java.util.Collection;
import java.util.Iterator;
import java.util.List;
import java.util.Map.Entry;
import java.util.concurrent.Callable;
import java.util.concurrent.ExecutionException;
import java.util.concurrent.ExecutorService;
import java.util.concurrent.Executors;
import java.util.concurrent.Future;
import java.util.concurrent.RejectedExecutionException;
import java.util.concurrent.Semaphore;
import java.util.concurrent.TimeUnit;
import java.util.concurrent.TimeoutException;
import java.util.concurrent.atomic.AtomicBoolean;

import static com.ning.http.util.AsyncHttpProviderUtils.DEFAULT_CHARSET;
import static org.jboss.netty.channel.Channels.pipeline;

public class NettyAsyncHttpProvider extends SimpleChannelUpstreamHandler implements AsyncHttpProvider {
    private final static String WEBSOCKET_KEY = "Sec-WebSocket-Key";
    private final static String HTTP_HANDLER = "httpHandler";
    protected final static String SSL_HANDLER = "sslHandler";
    private final static String HTTPS = "https";
    private final static String HTTP = "http";
    private static final String WEBSOCKET = "ws";
    private final static Logger log = LoggerFactory.getLogger(NettyAsyncHttpProvider.class);
    private final ClientBootstrap plainBootstrap;
    private final ClientBootstrap secureBootstrap;
    private final ClientBootstrap webSocketBootstrap;
    private final static int MAX_BUFFERED_BYTES = 8192;
    private final AsyncHttpClientConfig config;
    private final AtomicBoolean isClose = new AtomicBoolean(false);
    private final ClientSocketChannelFactory socketChannelFactory;

    private final ChannelGroup openChannels = new
            CleanupChannelGroup("asyncHttpClient") {
                @Override
                public boolean remove(Object o) {
                    boolean removed = super.remove(o);
                    if (removed && trackConnections) {
                        freeConnections.release();
                    }
                    return removed;
                }
            };
    private final ConnectionsPool<String, Channel> connectionsPool;
    private Semaphore freeConnections = null;
    private final NettyAsyncHttpProviderConfig asyncHttpProviderConfig;
    private boolean executeConnectAsync = true;
    public static final ThreadLocal<Boolean> IN_IO_THREAD = new ThreadLocalBoolean();
    private final boolean trackConnections;
    private final boolean useRawUrl;
    private final static NTLMEngine ntlmEngine = new NTLMEngine();
    private final static SpnegoEngine spnegoEngine = new SpnegoEngine();
    private final Protocol httpProtocol = new HttpProtocol();
    private final Protocol webSocketProtocol = new WebSocketProtocol();

    public NettyAsyncHttpProvider(AsyncHttpClientConfig config) {

        if (config.getAsyncHttpProviderConfig() != null
                && NettyAsyncHttpProviderConfig.class.isAssignableFrom(config.getAsyncHttpProviderConfig().getClass())) {
            asyncHttpProviderConfig = NettyAsyncHttpProviderConfig.class.cast(config.getAsyncHttpProviderConfig());
        } else {
            asyncHttpProviderConfig = new NettyAsyncHttpProviderConfig();
        }

        if (asyncHttpProviderConfig.getProperty(NettyAsyncHttpProviderConfig.USE_BLOCKING_IO) != null) {
            socketChannelFactory = new OioClientSocketChannelFactory(config.executorService());
        } else {
            ExecutorService e;
            Object o = asyncHttpProviderConfig.getProperty(NettyAsyncHttpProviderConfig.BOSS_EXECUTOR_SERVICE);
            if (o != null && ExecutorService.class.isAssignableFrom(o.getClass())) {
                e = ExecutorService.class.cast(o);
            } else {
                e = Executors.newCachedThreadPool();
            }
            int numWorkers = config.getIoThreadMultiplier() * Runtime.getRuntime().availableProcessors();
            log.debug("Number of application's worked threads is {}", numWorkers);
            socketChannelFactory = new NioClientSocketChannelFactory(e, config.executorService(), numWorkers);
        }
        plainBootstrap = new ClientBootstrap(socketChannelFactory);
        secureBootstrap = new ClientBootstrap(socketChannelFactory);
        webSocketBootstrap = new ClientBootstrap(socketChannelFactory);
        configureNetty();

        this.config = config;

        // This is dangerous as we can't catch a wrong typed ConnectionsPool
        ConnectionsPool<String, Channel> cp = (ConnectionsPool<String, Channel>) config.getConnectionsPool();
        if (cp == null && config.getAllowPoolingConnection()) {
            cp = new NettyConnectionsPool(this);
        } else if (cp == null) {
            cp = new NonConnectionsPool();
        }
        this.connectionsPool = cp;

        if (config.getMaxTotalConnections() != -1) {
            trackConnections = true;
            freeConnections = new Semaphore(config.getMaxTotalConnections());
        } else {
            trackConnections = false;
        }

        useRawUrl = config.isUseRawUrl();
    }

    @Override
    public String toString() {
        return String.format("NettyAsyncHttpProvider:\n\t- maxConnections: %d\n\t- openChannels: %s\n\t- connectionPools: %s",
                config.getMaxTotalConnections() - freeConnections.availablePermits(),
                openChannels.toString(),
                connectionsPool.toString());
    }

    void configureNetty() {
        if (asyncHttpProviderConfig != null) {
            for (Entry<String, Object> entry : asyncHttpProviderConfig.propertiesSet()) {
                plainBootstrap.setOption(entry.getKey(), entry.getValue());
            }
        }

        plainBootstrap.setPipelineFactory(new ChannelPipelineFactory() {

            /* @Override */
            public ChannelPipeline getPipeline() throws Exception {
                ChannelPipeline pipeline = pipeline();

                pipeline.addLast(HTTP_HANDLER, new HttpClientCodec());

                if (config.getRequestCompressionLevel() > 0) {
                    pipeline.addLast("deflater", new HttpContentCompressor(config.getRequestCompressionLevel()));
                }

                if (config.isCompressionEnabled()) {
                    pipeline.addLast("inflater", new HttpContentDecompressor());
                }
                pipeline.addLast("chunkedWriter", new ChunkedWriteHandler());
                pipeline.addLast("httpProcessor", NettyAsyncHttpProvider.this);
                return pipeline;
            }
        });
        DefaultChannelFuture.setUseDeadLockChecker(false);

        if (asyncHttpProviderConfig != null) {
            Object value = asyncHttpProviderConfig.getProperty(NettyAsyncHttpProviderConfig.EXECUTE_ASYNC_CONNECT);
            if (value != null && Boolean.class.isAssignableFrom(value.getClass())) {
                executeConnectAsync = Boolean.class.cast(value);
            } else if (asyncHttpProviderConfig.getProperty(NettyAsyncHttpProviderConfig.DISABLE_NESTED_REQUEST) != null) {
                DefaultChannelFuture.setUseDeadLockChecker(true);
            }
        }

        webSocketBootstrap.setPipelineFactory(new ChannelPipelineFactory() {

            /* @Override */
            public ChannelPipeline getPipeline() throws Exception {
                ChannelPipeline pipeline = pipeline();
                pipeline.addLast("ws-decoder", new HttpResponseDecoder());
                pipeline.addLast("ws-encoder", new HttpRequestEncoder());
                pipeline.addLast("httpProcessor", NettyAsyncHttpProvider.this);
                return pipeline;
            }
        });
    }

    void constructSSLPipeline(final NettyConnectListener<?> cl) {

        secureBootstrap.setPipelineFactory(new ChannelPipelineFactory() {

            /* @Override */
            public ChannelPipeline getPipeline() throws Exception {
                ChannelPipeline pipeline = pipeline();

                try {
                    pipeline.addLast(SSL_HANDLER, new SslHandler(createSSLEngine()));
                } catch (Throwable ex) {
                    abort(cl.future(), ex);
                }

                pipeline.addLast(HTTP_HANDLER, new HttpClientCodec());

                if (config.isCompressionEnabled()) {
                    pipeline.addLast("inflater", new HttpContentDecompressor());
                }
                pipeline.addLast("chunkedWriter", new ChunkedWriteHandler());
                pipeline.addLast("httpProcessor", NettyAsyncHttpProvider.this);
                return pipeline;
            }
        });

        if (asyncHttpProviderConfig != null) {
            for (Entry<String, Object> entry : asyncHttpProviderConfig.propertiesSet()) {
                secureBootstrap.setOption(entry.getKey(), entry.getValue());
            }
        }
    }

    private Channel lookupInCache(URI uri) {
        final Channel channel = connectionsPool.poll(AsyncHttpProviderUtils.getBaseUrl(uri));

        if (channel != null) {
            log.debug("Using cached Channel {}\n for uri {}\n", channel, uri);

            try {
                // Always make sure the channel who got cached support the proper protocol. It could
                // only occurs when a HttpMethod.CONNECT is used agains a proxy that require upgrading from http to
                // https.
                return verifyChannelPipeline(channel, uri.getScheme());
            } catch (Exception ex) {
                log.debug(ex.getMessage(), ex);
            }
        }
        return null;
    }

    private SSLEngine createSSLEngine() throws IOException, GeneralSecurityException {
        SSLEngine sslEngine = config.getSSLEngineFactory().newSSLEngine();
        if (sslEngine == null) {
            sslEngine = SslUtils.getSSLEngine();
        }
        return sslEngine;
    }

    private Channel verifyChannelPipeline(Channel channel, String scheme) throws IOException, GeneralSecurityException {

        if (channel.getPipeline().get(SSL_HANDLER) != null && HTTP.equalsIgnoreCase(scheme)) {
            channel.getPipeline().remove(SSL_HANDLER);
        } else if (channel.getPipeline().get(HTTP_HANDLER) != null && HTTP.equalsIgnoreCase(scheme)) {
            return channel;
        } else if (channel.getPipeline().get(SSL_HANDLER) == null && HTTPS.equalsIgnoreCase(scheme)) {
            channel.getPipeline().addFirst(SSL_HANDLER, new SslHandler(createSSLEngine()));
        }
        return channel;
    }

    protected final <T> void writeRequest(final Channel channel,
                                          final AsyncHttpClientConfig config,
                                          final NettyResponseFuture<T> future,
                                          final HttpRequest nettyRequest) {
        try {
            /**
             * If the channel is dead because it was pooled and the remote server decided to close it,
             * we just let it go and the closeChannel do it's work.
             */
            if (!channel.isOpen() || !channel.isConnected()) {
                return;
            }

            Body body = null;
            if (!future.getNettyRequest().getMethod().equals(HttpMethod.CONNECT)) {
                BodyGenerator bg = future.getRequest().getBodyGenerator();
                if (bg != null) {
                    // Netty issue with chunking.
                    if (InputStreamBodyGenerator.class.isAssignableFrom(bg.getClass())) {
                        InputStreamBodyGenerator.class.cast(bg).patchNettyChunkingIssue(true);
                    }

                    try {
                        body = bg.createBody();
                    } catch (IOException ex) {
                        throw new IllegalStateException(ex);
                    }
                    long length = body.getContentLength();
                    if (length >= 0) {
                        nettyRequest.setHeader(HttpHeaders.Names.CONTENT_LENGTH, length);
                    } else {
                        nettyRequest.setHeader(HttpHeaders.Names.TRANSFER_ENCODING, HttpHeaders.Values.CHUNKED);
                    }
                } else {
                    body = null;
                }
            }

            if (TransferCompletionHandler.class.isAssignableFrom(future.getAsyncHandler().getClass())) {

                FluentCaseInsensitiveStringsMap h = new FluentCaseInsensitiveStringsMap();
                for (String s : future.getNettyRequest().getHeaderNames()) {
                    for (String header : future.getNettyRequest().getHeaders(s)) {
                        h.add(s, header);
                    }
                }

                TransferCompletionHandler.class.cast(future.getAsyncHandler()).transferAdapter(
                        new NettyTransferAdapter(h, nettyRequest.getContent(), future.getRequest().getFile()));
            }

            // Leave it to true.
            if (future.getAndSetWriteHeaders(true)) {
                try {
                    channel.write(nettyRequest).addListener(new ProgressListener(true, future.getAsyncHandler(), future));
                } catch (Throwable cause) {
                    log.debug(cause.getMessage(), cause);
                    try {
                        channel.close();
                    } catch (RuntimeException ex) {
                        log.debug(ex.getMessage(), ex);
                    }
                    return;
                }
            }

            if (future.getAndSetWriteBody(true)) {
                if (!future.getNettyRequest().getMethod().equals(HttpMethod.CONNECT)) {

                    if (future.getRequest().getFile() != null) {
                        final File file = future.getRequest().getFile();
                        long fileLength = 0;
                        final RandomAccessFile raf = new RandomAccessFile(file, "r");

                        try {
                            fileLength = raf.length();

                            ChannelFuture writeFuture;
                            if (channel.getPipeline().get(SslHandler.class) != null) {
                                writeFuture = channel.write(new ChunkedFile(raf, 0, fileLength, 8192));
                            } else {
                                final FileRegion region = new OptimizedFileRegion(raf, 0, fileLength);
                                writeFuture = channel.write(region);
                            }
                            writeFuture.addListener(new ProgressListener(false, future.getAsyncHandler(), future));
                        } catch (IOException ex) {
                            if (raf != null) {
                                try {
                                    raf.close();
                                } catch (IOException e) {
                                }
                            }
                            throw ex;
                        }
                    } else if (body != null || future.getRequest().getParts() != null) {
                        /**
                         * TODO: AHC-78: SSL + zero copy isn't supported by the MultiPart class and pretty complex to implements.
                         */
                        if (future.getRequest().getParts() != null) {
                            String boundary = future.getNettyRequest().getHeader("Content-Type");
                            String length = future.getNettyRequest().getHeader("Content-Length");
                            body = new MultipartBody(future.getRequest().getParts(), boundary, length);
                        }

                        ChannelFuture writeFuture;
                        if (channel.getPipeline().get(SslHandler.class) == null && (body instanceof RandomAccessBody)) {
                            BodyFileRegion bodyFileRegion = new BodyFileRegion((RandomAccessBody) body);
                            writeFuture = channel.write(bodyFileRegion);
                        } else {
                            BodyChunkedInput bodyChunkedInput = new BodyChunkedInput(body);
                            writeFuture = channel.write(bodyChunkedInput);
                        }

                        final Body b = body;
                        writeFuture.addListener(new ProgressListener(false, future.getAsyncHandler(), future) {
                            public void operationComplete(ChannelFuture cf) {
                                try {
                                    b.close();
                                } catch (IOException e) {
                                    log.warn("Failed to close request body: {}", e.getMessage(), e);
                                }
                                super.operationComplete(cf);
                            }
                        });
                    }
                }
            }
        } catch (Throwable ioe) {
            try {
                channel.close();
            } catch (RuntimeException ex) {
                log.debug(ex.getMessage(), ex);
            }
        }

        try {
            future.touch();
            int delay = requestTimeout(config, future.getRequest().getPerRequestConfig());
            if (delay != -1 && !future.isDone() && !future.isCancelled()) {
                ReaperFuture reaperFuture = new ReaperFuture(channel, future);
                Future scheduledFuture = config.reaper().scheduleAtFixedRate(reaperFuture, 0, delay, TimeUnit.MILLISECONDS);
                reaperFuture.setScheduledFuture(scheduledFuture);
                future.setReaperFuture(reaperFuture);
            }
        } catch (RejectedExecutionException ex) {
            abort(future, ex);
        }

    }

    private static boolean isProxyServer(AsyncHttpClientConfig config, Request request) {
        return request.getProxyServer() != null || config.getProxyServer() != null;
    }

    protected final static HttpRequest buildRequest(AsyncHttpClientConfig config, Request request, URI uri,
                                                    boolean allowConnect, ChannelBuffer buffer) throws IOException {

        String method = request.getMethod();
        if (allowConnect && (isProxyServer(config, request) && HTTPS.equalsIgnoreCase(uri.getScheme()))) {
            method = HttpMethod.CONNECT.toString();
        }
        return construct(config, request, new HttpMethod(method), uri, buffer);
    }

    @SuppressWarnings("deprecation")
    private static HttpRequest construct(AsyncHttpClientConfig config,
                                         Request request,
                                         HttpMethod m,
                                         URI uri,
                                         ChannelBuffer buffer) throws IOException {

        String host = AsyncHttpProviderUtils.getHost(uri);

        if (request.getVirtualHost() != null) {
            host = request.getVirtualHost();
        }

        HttpRequest nettyRequest;
        if (m.equals(HttpMethod.CONNECT)) {
            nettyRequest = new DefaultHttpRequest(HttpVersion.HTTP_1_0, m, AsyncHttpProviderUtils.getAuthority(uri));
        } else {
            StringBuilder path = null;
            if (isProxyServer(config, request))
                path = new StringBuilder(uri.toString());
            else {
                path = new StringBuilder(uri.getRawPath());
                if (uri.getQuery() != null) {
                    path.append("?").append(uri.getRawQuery());
                }
            }
            nettyRequest = new DefaultHttpRequest(HttpVersion.HTTP_1_1, m, path.toString());
        }
        boolean webSocket = uri.getScheme().equalsIgnoreCase(WEBSOCKET);
        if (webSocket) {
            nettyRequest.addHeader(HttpHeaders.Names.UPGRADE, HttpHeaders.Values.WEBSOCKET);
            nettyRequest.addHeader(HttpHeaders.Names.CONNECTION, HttpHeaders.Values.UPGRADE);
            nettyRequest.addHeader("Sec-WebSocket-Origin", "http://" + uri.getHost());
            nettyRequest.addHeader(WEBSOCKET_KEY, WebSocketUtil.getKey());
            nettyRequest.addHeader("Sec-WebSocket-Version", "8");
        }

        if (host != null) {
            if (uri.getPort() == -1) {
                nettyRequest.setHeader(HttpHeaders.Names.HOST, host);
            } else if (request.getVirtualHost() != null) {
                nettyRequest.setHeader(HttpHeaders.Names.HOST, host);
            } else {
                nettyRequest.setHeader(HttpHeaders.Names.HOST, host + ":" + uri.getPort());
            }
        } else {
            host = "127.0.0.1";
        }

        if (!m.equals(HttpMethod.CONNECT)) {
            FluentCaseInsensitiveStringsMap h = request.getHeaders();
            if (h != null) {
                for (String name : h.keySet()) {
                    if (!"host".equalsIgnoreCase(name)) {
                        for (String value : h.get(name)) {
                            nettyRequest.addHeader(name, value);
                        }
                    }
                }
            }

            if (config.isCompressionEnabled()) {
                nettyRequest.setHeader(HttpHeaders.Names.ACCEPT_ENCODING, HttpHeaders.Values.GZIP);
            }
        } else {
            List<String> auth = request.getHeaders().get(HttpHeaders.Names.PROXY_AUTHORIZATION);
            if (auth != null && auth.size() > 0 && auth.get(0).startsWith("NTLM")) {
                nettyRequest.addHeader(HttpHeaders.Names.PROXY_AUTHORIZATION, auth.get(0));
            }
        }
        ProxyServer proxyServer = request.getProxyServer() != null ? request.getProxyServer() : config.getProxyServer();
        Realm realm = request.getRealm() != null ? request.getRealm() : config.getRealm();

        if (realm != null && realm.getUsePreemptiveAuth()) {

            String domain = realm.getNtlmDomain();
            if (proxyServer != null && proxyServer.getNtlmDomain() != null) {
                domain = proxyServer.getNtlmDomain();
            }

            String authHost = realm.getNtlmHost();
            if (proxyServer != null && proxyServer.getHost() != null) {
                host = proxyServer.getHost();
            }

            switch (realm.getAuthScheme()) {
                case BASIC:
                    nettyRequest.setHeader(HttpHeaders.Names.AUTHORIZATION,
                            AuthenticatorUtils.computeBasicAuthentication(realm));
                    break;
                case DIGEST:
                    if (realm.getNonce() != null && !realm.getNonce().equals("")) {
                        try {
                            nettyRequest.setHeader(HttpHeaders.Names.AUTHORIZATION,
                                    AuthenticatorUtils.computeDigestAuthentication(realm));
                        } catch (NoSuchAlgorithmException e) {
                            throw new SecurityException(e);
                        }
                    }
                    break;
                case NTLM:
                    try {
                        nettyRequest.setHeader(HttpHeaders.Names.AUTHORIZATION,
                                ntlmEngine.generateType1Msg("NTLM " + domain, authHost));
                    } catch (NTLMEngineException e) {
                        IOException ie = new IOException();
                        ie.initCause(e);
                        throw ie;
                    }
                    break;
                case KERBEROS:
                case SPNEGO:
                    String challengeHeader = null;
                    String server = proxyServer == null ? host : proxyServer.getHost();
                    try {
                        challengeHeader = spnegoEngine.generateToken(server);
                    } catch (Throwable e) {
                        IOException ie = new IOException();
                        ie.initCause(e);
                        throw ie;
                    }
                    nettyRequest.setHeader(HttpHeaders.Names.AUTHORIZATION, "Negotiate " + challengeHeader);
                    break;
                case NONE:
                    break;
                default:
                    throw new IllegalStateException(String.format("Invalid Authentication %s", realm.toString()));
            }
        }

        if (!webSocket && !request.getHeaders().containsKey(HttpHeaders.Names.CONNECTION)) {
            nettyRequest.setHeader(HttpHeaders.Names.CONNECTION, "keep-alive");
        }

        boolean avoidProxy = ProxyUtils.avoidProxy(proxyServer, request);
        if (!avoidProxy) {
            if (!request.getHeaders().containsKey("Proxy-Connection")) {
                nettyRequest.setHeader("Proxy-Connection", "keep-alive");
            }

            if (proxyServer.getPrincipal() != null) {
                if (proxyServer.getNtlmDomain() != null && proxyServer.getNtlmDomain().length() > 0) {

                    List<String> auth = request.getHeaders().get(HttpHeaders.Names.PROXY_AUTHORIZATION);
                    if (!(auth != null && auth.size() > 0 && auth.get(0).startsWith("NTLM"))) {
                        try {
                            String msg = ntlmEngine.generateType1Msg(proxyServer.getNtlmDomain(),
                                    proxyServer.getHost());
                            nettyRequest.setHeader(HttpHeaders.Names.PROXY_AUTHORIZATION, "NTLM " + msg);
                        } catch (NTLMEngineException e) {
                            IOException ie = new IOException();
                            ie.initCause(e);
                            throw ie;
                        }
                    }
                } else {
                    nettyRequest.setHeader(HttpHeaders.Names.PROXY_AUTHORIZATION,
                            AuthenticatorUtils.computeBasicAuthentication(proxyServer));
                }
            }
        }

        // Add default accept headers.
        if (request.getHeaders().getFirstValue("Accept") == null) {
            nettyRequest.setHeader(HttpHeaders.Names.ACCEPT, "*/*");
        }

        if (request.getHeaders().getFirstValue("User-Agent") != null) {
            nettyRequest.setHeader("User-Agent", request.getHeaders().getFirstValue("User-Agent"));
        } else if (config.getUserAgent() != null) {
            nettyRequest.setHeader("User-Agent", config.getUserAgent());
        } else {
            nettyRequest.setHeader("User-Agent", AsyncHttpProviderUtils.constructUserAgent(NettyAsyncHttpProvider.class));
        }

        if (!m.equals(HttpMethod.CONNECT)) {
            if (request.getCookies() != null && !request.getCookies().isEmpty()) {
                CookieEncoder httpCookieEncoder = new CookieEncoder(false);
                Iterator<Cookie> ic = request.getCookies().iterator();
                Cookie c;
                org.jboss.netty.handler.codec.http.Cookie cookie;
                while (ic.hasNext()) {
                    c = ic.next();
                    cookie = new DefaultCookie(c.getName(), c.getValue());
                    cookie.setPath(c.getPath());
                    cookie.setMaxAge(c.getMaxAge());
                    cookie.setDomain(c.getDomain());
                    httpCookieEncoder.addCookie(cookie);
                }
                nettyRequest.setHeader(HttpHeaders.Names.COOKIE, httpCookieEncoder.encode());
            }

            String reqType = request.getMethod();
            if (!"GET".equals(reqType) && !"HEAD".equals(reqType) && !"OPTION".equals(reqType) && !"TRACE".equals(reqType)) {

                String bodyCharset = request.getBodyEncoding() == null ? DEFAULT_CHARSET : request.getBodyEncoding();

                // We already have processed the body.
                if (buffer != null && buffer.writerIndex() != 0) {
                    nettyRequest.setHeader(HttpHeaders.Names.CONTENT_LENGTH, buffer.writerIndex());
                    nettyRequest.setContent(buffer);
                } else if (request.getByteData() != null) {
                    nettyRequest.setHeader(HttpHeaders.Names.CONTENT_LENGTH, String.valueOf(request.getByteData().length));
                    nettyRequest.setContent(ChannelBuffers.wrappedBuffer(request.getByteData()));
                } else if (request.getStringData() != null) {
                    nettyRequest.setHeader(HttpHeaders.Names.CONTENT_LENGTH, String.valueOf(request.getStringData().getBytes(bodyCharset).length));
                    nettyRequest.setContent(ChannelBuffers.wrappedBuffer(request.getStringData().getBytes(bodyCharset)));
                } else if (request.getStreamData() != null) {
                    int[] lengthWrapper = new int[1];
                    byte[] bytes = AsyncHttpProviderUtils.readFully(request.getStreamData(), lengthWrapper);
                    int length = lengthWrapper[0];
                    nettyRequest.setHeader(HttpHeaders.Names.CONTENT_LENGTH, String.valueOf(length));
                    nettyRequest.setContent(ChannelBuffers.wrappedBuffer(bytes, 0, length));
                } else if (request.getParams() != null && !request.getParams().isEmpty()) {
                    StringBuilder sb = new StringBuilder();
                    for (final Entry<String, List<String>> paramEntry : request.getParams()) {
                        final String key = paramEntry.getKey();
                        for (final String value : paramEntry.getValue()) {
                            if (sb.length() > 0) {
                                sb.append("&");
                            }
                            UTF8UrlEncoder.appendEncoded(sb, key);
                            sb.append("=");
                            UTF8UrlEncoder.appendEncoded(sb, value);
                        }
                    }
                    nettyRequest.setHeader(HttpHeaders.Names.CONTENT_LENGTH, String.valueOf(sb.length()));
                    nettyRequest.setContent(ChannelBuffers.wrappedBuffer(sb.toString().getBytes(bodyCharset)));

                    if (!request.getHeaders().containsKey(HttpHeaders.Names.CONTENT_TYPE)) {
                        nettyRequest.setHeader(HttpHeaders.Names.CONTENT_TYPE, "application/x-www-form-urlencoded");
                    }

                } else if (request.getParts() != null) {
                    int lenght = computeAndSetContentLength(request, nettyRequest);

                    if (lenght == -1) {
                        lenght = MAX_BUFFERED_BYTES;
                    }

                    MultipartRequestEntity mre = AsyncHttpProviderUtils.createMultipartRequestEntity(request.getParts(), request.getParams());

                    nettyRequest.setHeader(HttpHeaders.Names.CONTENT_TYPE, mre.getContentType());
                    nettyRequest.setHeader(HttpHeaders.Names.CONTENT_LENGTH, String.valueOf(mre.getContentLength()));

                    /**
                     * TODO: AHC-78: SSL + zero copy isn't supported by the MultiPart class and pretty complex to implements.
                     */
                    if (uri.toString().startsWith(HTTPS)) {
                        ChannelBuffer b = ChannelBuffers.dynamicBuffer(lenght);
                        mre.writeRequest(new ChannelBufferOutputStream(b));
                        nettyRequest.setContent(b);
                    }
                } else if (request.getEntityWriter() != null) {
                    int lenght = computeAndSetContentLength(request, nettyRequest);

                    if (lenght == -1) {
                        lenght = MAX_BUFFERED_BYTES;
                    }

                    ChannelBuffer b = ChannelBuffers.dynamicBuffer(lenght);
                    request.getEntityWriter().writeEntity(new ChannelBufferOutputStream(b));
                    nettyRequest.setHeader(HttpHeaders.Names.CONTENT_LENGTH, b.writerIndex());
                    nettyRequest.setContent(b);
                } else if (request.getFile() != null) {
                    File file = request.getFile();
                    if (!file.isFile()) {
                        throw new IOException(String.format("File %s is not a file or doesn't exist", file.getAbsolutePath()));
                    }
                    nettyRequest.setHeader(HttpHeaders.Names.CONTENT_LENGTH, file.length());
                }
            }
        }
        return nettyRequest;
    }

    public void close() {
        isClose.set(true);
        try {
            connectionsPool.destroy();
            openChannels.close();

            for (Channel channel : openChannels) {
                ChannelHandlerContext ctx = channel.getPipeline().getContext(NettyAsyncHttpProvider.class);
                if (ctx.getAttachment() instanceof NettyResponseFuture<?>) {
                    NettyResponseFuture<?> future = (NettyResponseFuture<?>) ctx.getAttachment();
                    future.setReaperFuture(null);
                }
            }

            config.executorService().shutdown();
            config.reaper().shutdown();
            socketChannelFactory.releaseExternalResources();
            plainBootstrap.releaseExternalResources();
            secureBootstrap.releaseExternalResources();
            webSocketBootstrap.releaseExternalResources();
        } catch (Throwable t) {
            log.warn("Unexpected error on close", t);
        }
    }

    /* @Override */

    public Response prepareResponse(final HttpResponseStatus status,
                                    final HttpResponseHeaders headers,
                                    final Collection<HttpResponseBodyPart> bodyParts) {
        return new NettyResponse(status, headers, bodyParts);
    }

    /* @Override */

    public <T> ListenableFuture<T> execute(Request request, final AsyncHandler<T> asyncHandler) throws IOException {
        return doConnect(request, asyncHandler, null, true, executeConnectAsync, false);
    }

    private <T> void execute(final Request request, final NettyResponseFuture<T> f, boolean useCache, boolean asyncConnect) throws IOException {
        doConnect(request, f.getAsyncHandler(), f, useCache, asyncConnect, false);
    }

    private <T> void execute(final Request request, final NettyResponseFuture<T> f, boolean useCache, boolean asyncConnect, boolean reclaimCache) throws IOException {
        doConnect(request, f.getAsyncHandler(), f, useCache, asyncConnect, reclaimCache);
    }

    private <T> ListenableFuture<T> doConnect(final Request request, final AsyncHandler<T> asyncHandler, NettyResponseFuture<T> f,
                                              boolean useCache, boolean asyncConnect, boolean reclaimCache) throws IOException {

        if (isClose.get()) {
            throw new IOException("Closed");
        }

        if (request.getUrl().startsWith(WEBSOCKET) && !validateWebSocketRequest(request, asyncHandler)) {
            throw new IOException("WebSocket method must be a GET");
        }

        ProxyServer proxyServer = request.getProxyServer() != null ? request.getProxyServer() : config.getProxyServer();
        String requestUrl;
        if (useRawUrl) {
            requestUrl = request.getRawUrl();
        } else {
            requestUrl = request.getUrl();
        }
        URI uri = AsyncHttpProviderUtils.createUri(requestUrl);
        Channel channel = null;

        if (useCache) {
            if (f != null && f.reuseChannel() && f.channel() != null) {
                channel = f.channel();
            } else {
                channel = lookupInCache(uri);
            }
        }

        ChannelBuffer bufferedBytes = null;
        if (f != null && f.getRequest().getFile() == null &&
                !f.getNettyRequest().getMethod().getName().equals(HttpMethod.CONNECT.getName())) {
            bufferedBytes = f.getNettyRequest().getContent();
        }

        boolean useSSl = uri.getScheme().compareToIgnoreCase(HTTPS) == 0 && proxyServer == null;
        if (channel != null && channel.isOpen() && channel.isConnected()) {
            HttpRequest nettyRequest = buildRequest(config, request, uri, f == null ? false : f.isConnectAllowed(), bufferedBytes);

            if (f == null) {
                f = newFuture(uri, request, asyncHandler, nettyRequest, config, this);
            } else {
                nettyRequest = buildRequest(config, request, uri, f.isConnectAllowed(), bufferedBytes);
                f.setNettyRequest(nettyRequest);
            }
            f.setState(NettyResponseFuture.STATE.POOLED);
            f.attachChannel(channel, false);

            log.debug("\nUsing cached Channel {}\n for request \n{}\n", channel, nettyRequest);
            channel.getPipeline().getContext(NettyAsyncHttpProvider.class).setAttachment(f);

            try {
                writeRequest(channel, config, f, nettyRequest);
            } catch (Exception ex) {
                log.debug("writeRequest failure", ex);
                if (useSSl && ex.getMessage() != null && ex.getMessage().contains("SSLEngine")) {
                    log.debug("SSLEngine failure", ex);
                    f = null;
                } else {
                    try {
                        asyncHandler.onThrowable(ex);
                    } catch (Throwable t) {
                        log.warn("doConnect.writeRequest()", t);
                    }
                    IOException ioe = new IOException(ex.getMessage());
                    ioe.initCause(ex);
                    throw ioe;
                }
            }
            return f;
        }

        // Do not throw an exception when we need an extra connection for a redirect.
        if (!reclaimCache && !connectionsPool.canCacheConnection()) {
            IOException ex = new IOException(String.format("Too many connections %s", config.getMaxTotalConnections()));
            try {
                asyncHandler.onThrowable(ex);
            } catch (Throwable t) {
                log.warn("!connectionsPool.canCacheConnection()", t);
            }
            throw ex;
        }

        boolean acquiredConnection = false;

        if (trackConnections) {
            if (!reclaimCache) {
                if (!freeConnections.tryAcquire()) {
                    IOException ex = new IOException(String.format("Too many connections %s", config.getMaxTotalConnections()));
                    try {
                        asyncHandler.onThrowable(ex);
                    } catch (Throwable t) {
                        log.warn("!connectionsPool.canCacheConnection()", t);
                    }
                    throw ex;
                } else {
                    acquiredConnection = true;
                }
            }
        }

        NettyConnectListener<T> c = new NettyConnectListener.Builder<T>(config, request, asyncHandler, f, this, bufferedBytes).build(uri);
        boolean avoidProxy = ProxyUtils.avoidProxy(proxyServer, uri.getHost());

        if (useSSl) {
            constructSSLPipeline(c);
        }

        ChannelFuture channelFuture;
        ClientBootstrap bootstrap = request.getUrl().startsWith(WEBSOCKET) ? webSocketBootstrap : (useSSl ? secureBootstrap : plainBootstrap);
        bootstrap.setOption("connectTimeoutMillis", config.getConnectionTimeoutInMs());

        // Do no enable this with win.
        if (System.getProperty("os.name").toLowerCase().indexOf("win") == -1) {
            bootstrap.setOption("reuseAddress", asyncHttpProviderConfig.getProperty(NettyAsyncHttpProviderConfig.REUSE_ADDRESS));
        }

        try {
            if (request.getInetAddress() != null) {
                channelFuture = bootstrap.connect(new InetSocketAddress(request.getInetAddress(), AsyncHttpProviderUtils.getPort(uri)));
            } else if (proxyServer == null || avoidProxy) {
                channelFuture = bootstrap.connect(new InetSocketAddress(AsyncHttpProviderUtils.getHost(uri), AsyncHttpProviderUtils.getPort(uri)));
            } else {
                channelFuture = bootstrap.connect(new InetSocketAddress(proxyServer.getHost(), proxyServer.getPort()));
            }
        } catch (Throwable t) {
            if (acquiredConnection) {
                freeConnections.release();
            }
            abort(c.future(), t.getCause() == null ? t : t.getCause());
            return c.future();
        }

        boolean directInvokation = true;
        if (IN_IO_THREAD.get() && DefaultChannelFuture.isUseDeadLockChecker()) {
            directInvokation = false;
        }

        if (directInvokation && !asyncConnect && request.getFile() == null) {
            int timeOut = config.getConnectionTimeoutInMs() > 0 ? config.getConnectionTimeoutInMs() : Integer.MAX_VALUE;
            if (!channelFuture.awaitUninterruptibly(timeOut, TimeUnit.MILLISECONDS)) {
                if (acquiredConnection) {
                    freeConnections.release();
                }
                channelFuture.cancel();
                abort(c.future(), new ConnectException(String.format("Connect operation to %s timeout %s", uri, timeOut)));
            }

            try {
                c.operationComplete(channelFuture);
            } catch (Exception e) {
                if (acquiredConnection) {
                    freeConnections.release();
                }
                IOException ioe = new IOException(e.getMessage());
                ioe.initCause(e);
                try {
                    asyncHandler.onThrowable(ioe);
                } catch (Throwable t) {
                    log.warn("c.operationComplete()", t);
                }
                throw ioe;
            }
        } else {
            channelFuture.addListener(c);
        }

        log.debug("\nNon cached request \n{}\n\nusing Channel \n{}\n", c.future().getNettyRequest(), channelFuture.getChannel());

        if (!c.future().isCancelled() || !c.future().isDone()) {
            openChannels.add(channelFuture.getChannel());
            c.future().attachChannel(channelFuture.getChannel(), false);
        }
        return c.future();
    }

    protected static int requestTimeout(AsyncHttpClientConfig config, PerRequestConfig perRequestConfig) {
        int result;
        if (perRequestConfig != null) {
            int prRequestTimeout = perRequestConfig.getRequestTimeoutInMs();
            result = (prRequestTimeout != 0 ? prRequestTimeout : config.getRequestTimeoutInMs());
        } else {
            result = config.getRequestTimeoutInMs();
        }
        return result;
    }

    private void closeChannel(final ChannelHandlerContext ctx) {
        connectionsPool.removeAll(ctx.getChannel());
        finishChannel(ctx);
    }

    private void finishChannel(final ChannelHandlerContext ctx) {
        ctx.setAttachment(new DiscardEvent());

        // The channel may have already been removed if a timeout occurred, and this method may be called just after.
        if (ctx.getChannel() == null) {
            return;
        }

        log.debug("Closing Channel {} ", ctx.getChannel());

        try {
            ctx.getChannel().close();
        } catch (Throwable t) {
            log.debug("Error closing a connection", t);
        }

        if (ctx.getChannel() != null) {
            openChannels.remove(ctx.getChannel());
        }

    }

    @Override
    public void messageReceived(final ChannelHandlerContext ctx, MessageEvent e) throws Exception {
        //call super to reset the read timeout
        super.messageReceived(ctx, e);
        IN_IO_THREAD.set(Boolean.TRUE);
        if (ctx.getAttachment() == null) {
            log.debug("ChannelHandlerContext wasn't having any attachment");
        }

        if (ctx.getAttachment() instanceof DiscardEvent) {
            return;
        } else if (ctx.getAttachment() instanceof AsyncCallable) {
            if (e.getMessage() instanceof HttpChunk) {
                HttpChunk chunk = (HttpChunk) e.getMessage();
                if (chunk.isLast()) {
                    AsyncCallable ac = (AsyncCallable) ctx.getAttachment();
                    ac.call();
                } else {
                    return;
                }
            } else {
                AsyncCallable ac = (AsyncCallable) ctx.getAttachment();
                ac.call();
            }
            ctx.setAttachment(new DiscardEvent());
            return;
        } else if (!(ctx.getAttachment() instanceof NettyResponseFuture<?>)) {
            try {
                ctx.getChannel().close();
            } catch (Throwable t) {
                log.trace("Closing an orphan channel {}", ctx.getChannel());
            }
            return;
        }

<<<<<<< HEAD
        Protocol p = (ctx.getPipeline().get(HttpClientCodec.class) != null ? httpProtocol : webSocketProtocol);
        p.handle(ctx, e);
=======
        final NettyResponseFuture<?> future = (NettyResponseFuture<?>) ctx.getAttachment();
        future.touch();

        // The connect timeout occured.
        if (future.isCancelled() || future.isDone()) {
            finishChannel(ctx);
            return;
        }

        HttpRequest nettyRequest = future.getNettyRequest();
        AsyncHandler<?> handler = future.getAsyncHandler();
        Request request = future.getRequest();
        HttpResponse response = null;
        try {
            if (e.getMessage() instanceof HttpResponse) {
                response = (HttpResponse) e.getMessage();

                log.debug("\n\nRequest {}\n\nResponse {}\n", nettyRequest, response);

                // Required if there is some trailing headers.
                future.setHttpResponse(response);

                int statusCode = response.getStatus().getCode();

                String ka = response.getHeader(HttpHeaders.Names.CONNECTION);
                future.setKeepAlive(ka == null || ka.toLowerCase().equals("keep-alive"));

                List<String> wwwAuth = getAuthorizationToken(response.getHeaders(), HttpHeaders.Names.WWW_AUTHENTICATE);
                Realm realm = request.getRealm() != null ? request.getRealm() : config.getRealm();

                HttpResponseStatus status = new ResponseStatus(future.getURI(), response, this);
                FilterContext<?> fc = new FilterContext.FilterContextBuilder().asyncHandler(handler).request(request).responseStatus(status).build();
                for (ResponseFilter asyncFilter : config.getResponseFilters()) {
                    try {
                        fc = asyncFilter.filter(fc);
                        if (fc == null) {
                            throw new NullPointerException("FilterContext is null");
                        }
                    } catch (FilterException efe) {
                        abort(future, efe);
                    }
                }

                // The request has changed
                if (fc.replayRequest()) {
                    replayRequest(future, fc, response, ctx);
                    return;
                }

                Realm newRealm = null;
                ProxyServer proxyServer = request.getProxyServer() != null ? request.getProxyServer() : config.getProxyServer();
                final FluentCaseInsensitiveStringsMap headers = request.getHeaders();
                final RequestBuilder builder = new RequestBuilder(future.getRequest());

                if (realm != null && !future.getURI().getPath().equalsIgnoreCase(realm.getUri())) {
                    builder.setUrl(future.getURI().toString());
                }

                if (statusCode == 401
                        && wwwAuth.size() > 0
                        && !future.getAndSetAuth(true)) {

                    future.setState(NettyResponseFuture.STATE.NEW);
                    // NTLM
                    if (!wwwAuth.contains("Kerberos") && (wwwAuth.contains("NTLM") || (wwwAuth.contains("Negotiate")))) {
                        newRealm = ntlmChallenge(wwwAuth, request, proxyServer, headers, realm, future);
                        // SPNEGO KERBEROS
                    } else if (wwwAuth.contains("Negotiate")) {
                        newRealm = kerberosChallenge(wwwAuth, request, proxyServer, headers, realm, future);
                        if (newRealm == null) return;
                    } else {
                        Realm.RealmBuilder realmBuilder;
                        if (realm != null) {
                            realmBuilder = new Realm.RealmBuilder().clone(realm).setScheme(realm.getAuthScheme())
                            ;
                        } else {
                            realmBuilder = new Realm.RealmBuilder();
                        }
                        newRealm = realmBuilder
                                .setUri(URI.create(request.getUrl()).getPath())
                                .setMethodName(request.getMethod())
                                .setUsePreemptiveAuth(true)
                                .parseWWWAuthenticateHeader(wwwAuth.get(0))
                                .build();
                    }

                    final Realm nr = newRealm;

                    log.debug("Sending authentication to {}", request.getUrl());
                    AsyncCallable ac = new AsyncCallable(future) {
                        public Object call() throws Exception {
                            drainChannel(ctx, future, future.getKeepAlive(), future.getURI());
                            nextRequest(builder.setHeaders(headers).setRealm(nr).build(), future);
                            return null;
                        }
                    };

                    if (future.getKeepAlive() && response.isChunked()) {
                        // We must make sure there is no bytes left before executing the next request.
                        ctx.setAttachment(ac);
                    } else {
                        ac.call();
                    }
                    return;
                }

                if (statusCode == 100) {
                    future.getAndSetWriteHeaders(false);
                    future.getAndSetWriteBody(true);
                    writeRequest(ctx.getChannel(), config, future, nettyRequest);
                    return;
                }

                List<String> proxyAuth = getAuthorizationToken(response.getHeaders(), HttpHeaders.Names.PROXY_AUTHENTICATE);
                if (statusCode == 407
                        && proxyAuth.size() > 0
                        && !future.getAndSetAuth(true)) {

                    log.debug("Sending proxy authentication to {}", request.getUrl());

                    future.setState(NettyResponseFuture.STATE.NEW);

                    if (!proxyAuth.contains("Kerberos") && (proxyAuth.get(0).contains("NTLM") || (proxyAuth.contains("Negotiate")))) {
                        newRealm = ntlmProxyChallenge(proxyAuth, request, proxyServer, headers, realm, future);
                        // SPNEGO KERBEROS
                    } else if (proxyAuth.contains("Negotiate")) {
                        newRealm = kerberosChallenge(proxyAuth, request, proxyServer, headers, realm, future);
                        if (newRealm == null) return;
                    } else {
                        newRealm = future.getRequest().getRealm();
                    }

                    Request req = builder.setHeaders(headers).setRealm(newRealm).build();
                    future.setReuseChannel(true);
                    future.setConnectAllowed(true);
                    nextRequest(req, future);
                    return;
                }

                if (future.getNettyRequest().getMethod().equals(HttpMethod.CONNECT)
                        && statusCode == 200) {

                    log.debug("Connected to {}:{}", proxyServer.getHost(), proxyServer.getPort());

                    if (future.getKeepAlive()) {
                        future.attachChannel(ctx.getChannel(), true);
                    }

                    try {
                        log.debug("Connecting to proxy {} for scheme {}", proxyServer, request.getUrl());
                        upgradeProtocol(ctx.getChannel().getPipeline(), request.getUrl());
                    } catch (Throwable ex) {
                        abort(future, ex);
                    }
                    Request req = builder.build();
                    future.setReuseChannel(true);
                    future.setConnectAllowed(false);
                    nextRequest(req, future);
                    return;
                }

                boolean redirectEnabled = request.isRedirectOverrideSet()? request.isRedirectEnabled() : config.isRedirectEnabled();
                if (redirectEnabled && (statusCode == 302 || statusCode == 301 || statusCode == 307)) {

                    if (future.incrementAndGetCurrentRedirectCount() < config.getMaxRedirects()) {
                        // We must allow 401 handling again.
                        future.getAndSetAuth(false);

                        String location = response.getHeader(HttpHeaders.Names.LOCATION);
                        URI uri = AsyncHttpProviderUtils.getRedirectUri(future.getURI(), location);
                        boolean stripQueryString = config.isRemoveQueryParamOnRedirect();

                        if (!uri.toString().equalsIgnoreCase(future.getURI().toString())) {
                            final RequestBuilder nBuilder = stripQueryString ?
                                    new RequestBuilder(future.getRequest()).setQueryParameters(null)
                                    : new RequestBuilder(future.getRequest());

                            final URI initialConnectionUri = future.getURI();
                            final boolean initialConnectionKeepAlive = future.getKeepAlive();
                            future.setURI(uri);
                            final String newUrl = uri.toString();

                            log.debug("Redirecting to {}", newUrl);
                            for (String cookieStr : future.getHttpResponse().getHeaders(HttpHeaders.Names.SET_COOKIE)) {
                                Cookie c = AsyncHttpProviderUtils.parseCookie(cookieStr);
                                nBuilder.addOrReplaceCookie(c);
                            }

                            for (String cookieStr : future.getHttpResponse().getHeaders(HttpHeaders.Names.SET_COOKIE2)) {
                                Cookie c = AsyncHttpProviderUtils.parseCookie(cookieStr);
                                nBuilder.addOrReplaceCookie(c);
                            }

                            AsyncCallable ac = new AsyncCallable(future) {
                                public Object call() throws Exception {
                                    if (initialConnectionKeepAlive && ctx.getChannel().isReadable() &&
                                            connectionsPool.offer(AsyncHttpProviderUtils.getBaseUrl(initialConnectionUri), ctx.getChannel())) {
                                        return null;
                                    }
                                    finishChannel(ctx);
                                    return null;
                                }
                            };

                            if (response.isChunked()) {
                                // We must make sure there is no bytes left before executing the next request.
                                ctx.setAttachment(ac);
                            } else {
                                ac.call();
                            }
                            nextRequest(nBuilder.setUrl(newUrl).build(), future);
                            return;
                        }
                    } else {
                        throw new MaxRedirectException("Maximum redirect reached: " + config.getMaxRedirects());
                    }
                }

                if (!future.getAndSetStatusReceived(true) && updateStatusAndInterrupt(handler, status)) {
                    finishUpdate(future, ctx, response.isChunked());
                    return;
                } else if (updateHeadersAndInterrupt(handler, new ResponseHeaders(future.getURI(), response, this))) {
                    finishUpdate(future, ctx, response.isChunked());
                    return;
                } else if (!response.isChunked()) {
                    if (response.getContent().readableBytes() != 0) {
                        updateBodyAndInterrupt(future, handler, new ResponseBodyPart(future.getURI(), response, this, true));
                    }
                    finishUpdate(future, ctx, false);
                    return;
                }

                if (nettyRequest.getMethod().equals(HttpMethod.HEAD)) {
                    updateBodyAndInterrupt(future, handler, new ResponseBodyPart(future.getURI(), response, this, true));
                    markAsDone(future, ctx);
                    drainChannel(ctx, future, future.getKeepAlive(), future.getURI());
                }

            } else if (e.getMessage() instanceof HttpChunk) {
                HttpChunk chunk = (HttpChunk) e.getMessage();

                if (handler != null) {
                    if (chunk.isLast() || updateBodyAndInterrupt(future, handler, new ResponseBodyPart(future.getURI(), null, this, chunk, chunk.isLast()))) {
                        if (chunk instanceof DefaultHttpChunkTrailer) {
                            updateHeadersAndInterrupt(handler, new ResponseHeaders(future.getURI(),
                                    future.getHttpResponse(), this, (HttpChunkTrailer) chunk));
                        }
                        finishUpdate(future, ctx, !chunk.isLast());
                    }
                }
            }
        } catch (Exception t) {
            if (IOException.class.isAssignableFrom(t.getClass()) && config.getIOExceptionFilters().size() > 0) {
                FilterContext<?> fc = new FilterContext.FilterContextBuilder().asyncHandler(future.getAsyncHandler())
                        .request(future.getRequest()).ioException(IOException.class.cast(t)).build();
                fc = handleIoException(fc, future);

                if (fc.replayRequest()) {
                    replayRequest(future, fc, response, ctx);
                    return;
                }
            }

            try {
                abort(future, t);
            } finally {
                finishUpdate(future, ctx, false);
                throw t;
            }
        }
>>>>>>> ed2cd62c
    }

    private Realm kerberosChallenge(List<String> proxyAuth,
                                    Request request,
                                    ProxyServer proxyServer,
                                    FluentCaseInsensitiveStringsMap headers,
                                    Realm realm,
                                    NettyResponseFuture<?> future) throws NTLMEngineException {

        URI uri = URI.create(request.getUrl());
        String host = request.getVirtualHost() == null ? AsyncHttpProviderUtils.getHost(uri) : request.getVirtualHost();
        String server = proxyServer == null ? host : proxyServer.getHost();
        try {
            String challengeHeader = spnegoEngine.generateToken(server);
            headers.remove(HttpHeaders.Names.AUTHORIZATION);
            headers.add(HttpHeaders.Names.AUTHORIZATION, "Negotiate " + challengeHeader);

            Realm.RealmBuilder realmBuilder;
            if (realm != null) {
                realmBuilder = new Realm.RealmBuilder().clone(realm);
            } else {
                realmBuilder = new Realm.RealmBuilder();
            }
            return realmBuilder.setUri(uri.getPath())
                    .setMethodName(request.getMethod())
                    .setScheme(Realm.AuthScheme.KERBEROS)
                    .build();
        } catch (Throwable throwable) {
            if (proxyAuth.contains("NTLM")) {
                return ntlmChallenge(proxyAuth, request, proxyServer, headers, realm, future);
            }
            abort(future, throwable);
            return null;
        }
    }

    private Realm ntlmChallenge(List<String> wwwAuth,
                                Request request,
                                ProxyServer proxyServer,
                                FluentCaseInsensitiveStringsMap headers,
                                Realm realm,
                                NettyResponseFuture<?> future) throws NTLMEngineException {

        boolean useRealm = (proxyServer == null && realm != null);

        String ntlmDomain = useRealm ? realm.getNtlmDomain() : proxyServer.getNtlmDomain();
        String ntlmHost = useRealm ? realm.getNtlmHost() : proxyServer.getHost();
        String principal = useRealm ? realm.getPrincipal() : proxyServer.getPrincipal();
        String password = useRealm ? realm.getPassword() : proxyServer.getPassword();

        Realm newRealm;
        if (realm != null && !realm.isNtlmMessageType2Received()) {
            String challengeHeader = ntlmEngine.generateType1Msg(ntlmDomain, ntlmHost);

            headers.add(HttpHeaders.Names.AUTHORIZATION, "NTLM " + challengeHeader);
            newRealm = new Realm.RealmBuilder().clone(realm).setScheme(realm.getAuthScheme())
                    .setUri(URI.create(request.getUrl()).getPath())
                    .setMethodName(request.getMethod())
                    .setNtlmMessageType2Received(true)
                    .build();
            future.getAndSetAuth(false);
        } else {
            headers.remove(HttpHeaders.Names.AUTHORIZATION);

            if (wwwAuth.get(0).startsWith("NTLM ")) {
                String serverChallenge = wwwAuth.get(0).trim().substring("NTLM ".length());
                String challengeHeader = ntlmEngine.generateType3Msg(principal, password,
                        ntlmDomain, ntlmHost, serverChallenge);

                headers.add(HttpHeaders.Names.AUTHORIZATION, "NTLM " + challengeHeader);
            }

            Realm.RealmBuilder realmBuilder;
            Realm.AuthScheme authScheme;
            if (realm != null) {
                realmBuilder = new Realm.RealmBuilder().clone(realm);
                authScheme = realm.getAuthScheme();
            } else {
                realmBuilder = new Realm.RealmBuilder();
                authScheme = Realm.AuthScheme.NTLM;
            }
            newRealm = realmBuilder.setScheme(authScheme)
                    .setUri(URI.create(request.getUrl()).getPath())
                    .setMethodName(request.getMethod())
                    .build();
        }

        return newRealm;
    }

    private Realm ntlmProxyChallenge(List<String> wwwAuth,
                                     Request request,
                                     ProxyServer proxyServer,
                                     FluentCaseInsensitiveStringsMap headers,
                                     Realm realm,
                                     NettyResponseFuture<?> future) throws NTLMEngineException {
        future.getAndSetAuth(false);
        headers.remove(HttpHeaders.Names.PROXY_AUTHORIZATION);

        if (wwwAuth.get(0).startsWith("NTLM ")) {
            String serverChallenge = wwwAuth.get(0).trim().substring("NTLM ".length());
            String challengeHeader = ntlmEngine.generateType3Msg(proxyServer.getPrincipal(),
                    proxyServer.getPassword(),
                    proxyServer.getNtlmDomain(),
                    proxyServer.getHost(),
                    serverChallenge);
            headers.add(HttpHeaders.Names.PROXY_AUTHORIZATION, "NTLM " + challengeHeader);
        }
        Realm newRealm;
        Realm.RealmBuilder realmBuilder;
        if (realm != null) {
            realmBuilder = new Realm.RealmBuilder().clone(realm);
        } else {
            realmBuilder = new Realm.RealmBuilder();
        }
        newRealm = realmBuilder//.setScheme(realm.getAuthScheme())
                .setUri(URI.create(request.getUrl()).getPath())
                .setMethodName(request.getMethod())
                .build();

        return newRealm;
    }

    private void drainChannel(final ChannelHandlerContext ctx, final NettyResponseFuture<?> future, final boolean keepAlive, final URI uri) {
        ctx.setAttachment(new AsyncCallable(future) {
            public Object call() throws Exception {
                if (keepAlive && ctx.getChannel().isReadable() && connectionsPool.offer(AsyncHttpProviderUtils.getBaseUrl(uri), ctx.getChannel())) {
                    return null;
                }

                finishChannel(ctx);
                return null;
            }

            @Override
            public String toString() {
                return String.format("Draining task for channel %s", ctx.getChannel());
            }
        });
    }

    private FilterContext handleIoException(FilterContext fc, NettyResponseFuture<?> future) {
        for (IOExceptionFilter asyncFilter : config.getIOExceptionFilters()) {
            try {
                fc = asyncFilter.filter(fc);
                if (fc == null) {
                    throw new NullPointerException("FilterContext is null");
                }
            } catch (FilterException efe) {
                abort(future, efe);
            }
        }
        return fc;
    }

    private void replayRequest(final NettyResponseFuture<?> future, FilterContext fc, HttpResponse response, ChannelHandlerContext ctx) throws IOException {
        final Request newRequest = fc.getRequest();
        future.setAsyncHandler(fc.getAsyncHandler());
        future.setState(NettyResponseFuture.STATE.NEW);
        future.touch();

        log.debug("\n\nReplaying Request {}\n for Future {}\n", newRequest, future);
        drainChannel(ctx, future, future.getKeepAlive(), future.getURI());
        nextRequest(newRequest, future);
        return;
    }

    private List<String> getAuthorizationToken(List<Entry<String, String>> list, String headerAuth) {
        ArrayList<String> l = new ArrayList<String>();
        for (Entry<String, String> e : list) {
            if (e.getKey().equalsIgnoreCase(headerAuth)) {
                l.add(e.getValue().trim());
            }
        }
        return l;
    }

    private void nextRequest(final Request request, final NettyResponseFuture<?> future) throws IOException {
        nextRequest(request, future, true);
    }

    private void nextRequest(final Request request, final NettyResponseFuture<?> future, final boolean useCache) throws IOException {
        execute(request, future, useCache, true, true);
    }

    private void abort(NettyResponseFuture<?> future, Throwable t) {
        Channel channel = future.channel();
        if (channel != null && openChannels.contains(channel)) {
            closeChannel(channel.getPipeline().getContext(NettyAsyncHttpProvider.class));
            openChannels.remove(channel);
        }

        if (!future.isCancelled() && !future.isDone()) {
            log.debug("Aborting Future {}\n", future);
            log.debug(t.getMessage(), t);
        }
        future.abort(t);
    }

    private void upgradeProtocol(ChannelPipeline p, String scheme) throws IOException, GeneralSecurityException {
        if (p.get(HTTP_HANDLER) != null) {
            p.remove(HTTP_HANDLER);
        }

        if (scheme.startsWith(HTTPS)) {
            if (p.get(SSL_HANDLER) == null) {
                p.addFirst(HTTP_HANDLER, new HttpClientCodec());
                p.addFirst(SSL_HANDLER, new SslHandler(createSSLEngine()));
            } else {
                p.addAfter(SSL_HANDLER, HTTP_HANDLER, new HttpClientCodec());
            }

        } else {
            p.addFirst(HTTP_HANDLER, new HttpClientCodec());
        }
    }

    public void channelClosed(ChannelHandlerContext ctx, ChannelStateEvent e) throws Exception {

        if (isClose.get()) {
            return;
        }

        connectionsPool.removeAll(ctx.getChannel());
        try {
            super.channelClosed(ctx, e);
        } catch (Exception ex) {
            log.trace("super.channelClosed", ex);
        }

        log.debug("Channel Closed: {} with attachment {}", e.getChannel(), ctx.getAttachment());

        if (ctx.getAttachment() instanceof AsyncCallable) {
            AsyncCallable ac = (AsyncCallable) ctx.getAttachment();
            ctx.setAttachment(ac.future());
            ac.call();
            return;
        }

        if (ctx.getAttachment() instanceof NettyResponseFuture<?>) {
            NettyResponseFuture<?> future = (NettyResponseFuture<?>) ctx.getAttachment();
            future.touch();

            if (config.getIOExceptionFilters().size() > 0) {
                FilterContext<?> fc = new FilterContext.FilterContextBuilder().asyncHandler(future.getAsyncHandler())
                        .request(future.getRequest()).ioException(new IOException("Channel Closed")).build();
                fc = handleIoException(fc, future);

                if (fc.replayRequest() && !future.cannotBeReplay()) {
                    replayRequest(future, fc, null, ctx);
                    return;
                }
            }

            if (future != null && !future.isDone() && !future.isCancelled()) {
                if (!remotelyClosed(ctx.getChannel(), future)) {
                    abort(future, new IOException("Remotely Closed " + ctx.getChannel()));
                }
            } else {
                closeChannel(ctx);
            }
        }
    }

    protected boolean remotelyClosed(Channel channel, NettyResponseFuture<?> future) {

        if (isClose.get()) {
            return false;
        }

        connectionsPool.removeAll(channel);

        if (future == null && channel.getPipeline().getContext(NettyAsyncHttpProvider.class).getAttachment() != null
                && NettyResponseFuture.class.isAssignableFrom(
                channel.getPipeline().getContext(NettyAsyncHttpProvider.class).getAttachment().getClass())) {
            future = (NettyResponseFuture<?>)
                    channel.getPipeline().getContext(NettyAsyncHttpProvider.class).getAttachment();
        }

        if (future == null || future.cannotBeReplay()) {
            log.debug("Unable to recover future {}\n", future);
            return false;
        }

        future.setState(NettyResponseFuture.STATE.RECONNECTED);

        log.debug("Trying to recover request {}\n", future.getNettyRequest());

        try {
            nextRequest(future.getRequest(), future);
            return true;
        } catch (IOException iox) {
            future.setState(NettyResponseFuture.STATE.CLOSED);
            future.abort(iox);
            log.error("Remotely Closed, unable to recover", iox);
        }
        return false;
    }

    private void markAsDone(final NettyResponseFuture<?> future, final ChannelHandlerContext ctx) throws MalformedURLException {
        // We need to make sure everything is OK before adding the connection back to the pool.
        try {
            future.done(null);
        } catch (Throwable t) {
            // Never propagate exception once we know we are done.
            log.debug(t.getMessage(), t);
        }

        if (!future.getKeepAlive() || !ctx.getChannel().isReadable()) {
            closeChannel(ctx);
        }
    }

    private void finishUpdate(final NettyResponseFuture<?> future, final ChannelHandlerContext ctx, boolean lastValidChunk) throws IOException {
        if (lastValidChunk && future.getKeepAlive()) {
            drainChannel(ctx, future, future.getKeepAlive(), future.getURI());
        } else {
            if (future.getKeepAlive() && ctx.getChannel().isReadable() &&
                    connectionsPool.offer(AsyncHttpProviderUtils.getBaseUrl(future.getURI()), ctx.getChannel())) {
                markAsDone(future, ctx);
                return;
            }
            finishChannel(ctx);
        }
        markAsDone(future, ctx);
    }

    @SuppressWarnings("unchecked")
    private final boolean updateStatusAndInterrupt(AsyncHandler handler, HttpResponseStatus c) throws Exception {
        return handler.onStatusReceived(c) != STATE.CONTINUE;
    }

    @SuppressWarnings("unchecked")
    private final boolean updateHeadersAndInterrupt(AsyncHandler handler, HttpResponseHeaders c) throws Exception {
        return handler.onHeadersReceived(c) != STATE.CONTINUE;
    }

    @SuppressWarnings("unchecked")
    private final boolean updateBodyAndInterrupt(final NettyResponseFuture<?> future, AsyncHandler handler, HttpResponseBodyPart c) throws Exception {
        boolean state = handler.onBodyPartReceived(c) != STATE.CONTINUE;
        if (c.closeUnderlyingConnection()) {
            future.setKeepAlive(false);
        }
        return state;
    }

    //Simple marker for stopping publishing bytes.

    final static class DiscardEvent {
    }

    @Override
    public void exceptionCaught(ChannelHandlerContext ctx, ExceptionEvent e)
            throws Exception {
        Channel channel = e.getChannel();
        Throwable cause = e.getCause();
        NettyResponseFuture<?> future = null;

        if (log.isDebugEnabled()) {
            log.debug("Unexpected I/O exception on channel {}", channel, cause);
        }

        try {

            if (cause != null && ClosedChannelException.class.isAssignableFrom(cause.getClass())) {
                return;
            }

            if (ctx.getAttachment() instanceof NettyResponseFuture<?>) {
                future = (NettyResponseFuture<?>) ctx.getAttachment();
                future.attachChannel(null, false);
                future.touch();

                if (IOException.class.isAssignableFrom(cause.getClass())) {

                    if (config.getIOExceptionFilters().size() > 0) {
                        FilterContext<?> fc = new FilterContext.FilterContextBuilder().asyncHandler(future.getAsyncHandler())
                                .request(future.getRequest()).ioException(new IOException("Channel Closed")).build();
                        fc = handleIoException(fc, future);

                        if (fc.replayRequest()) {
                            replayRequest(future, fc, null, ctx);
                            return;
                        }
                    } else {
                        // Close the channel so the recovering can occurs.
                        try {
                            ctx.getChannel().close();
                        } catch (Throwable t) {
                            ; // Swallow.
                        }
                        return;
                    }
                }

                if (abortOnReadCloseException(cause) || abortOnWriteCloseException(cause)) {
                    log.debug("Trying to recover from dead Channel: {}", channel);
                    return;
                }
            } else if (ctx.getAttachment() instanceof AsyncCallable) {
                future = ((AsyncCallable) ctx.getAttachment()).future();
            }
        } catch (Throwable t) {
            cause = t;
        }

        if (future != null) {
            try {
                log.debug("Was unable to recover Future: {}", future);
                abort(future, cause);
            } catch (Throwable t) {
                log.error(t.getMessage(), t);
            }
        }
        closeChannel(ctx);
        ctx.sendUpstream(e);

        Protocol p = (ctx.getPipeline().get(HttpClientCodec.class) != null ? httpProtocol : webSocketProtocol);
        p.onError(ctx, e);
    }

    protected static boolean abortOnConnectCloseException(Throwable cause) {
        try {
            for (StackTraceElement element : cause.getStackTrace()) {
                if (element.getClassName().equals("sun.nio.ch.SocketChannelImpl")
                        && element.getMethodName().equals("checkConnect")) {
                    return true;
                }
            }

            if (cause.getCause() != null) {
                return abortOnConnectCloseException(cause.getCause());
            }

        } catch (Throwable t) {
        }
        return false;
    }

    protected static boolean abortOnDisconnectException(Throwable cause) {
        try {
            for (StackTraceElement element : cause.getStackTrace()) {
                if (element.getClassName().equals("org.jboss.netty.handler.ssl.SslHandler")
                        && element.getMethodName().equals("channelDisconnected")) {
                    return true;
                }
            }

            if (cause.getCause() != null) {
                return abortOnConnectCloseException(cause.getCause());
            }

        } catch (Throwable t) {
        }
        return false;
    }

    protected static boolean abortOnReadCloseException(Throwable cause) {

        for (StackTraceElement element : cause.getStackTrace()) {
            if (element.getClassName().equals("sun.nio.ch.SocketDispatcher")
                    && element.getMethodName().equals("read")) {
                return true;
            }
        }

        if (cause.getCause() != null) {
            return abortOnReadCloseException(cause.getCause());
        }

        return false;
    }

    protected static boolean abortOnWriteCloseException(Throwable cause) {

        for (StackTraceElement element : cause.getStackTrace()) {
            if (element.getClassName().equals("sun.nio.ch.SocketDispatcher")
                    && element.getMethodName().equals("write")) {
                return true;
            }
        }

        if (cause.getCause() != null) {
            return abortOnReadCloseException(cause.getCause());
        }

        return false;
    }

    private final static int computeAndSetContentLength(Request request, HttpRequest r) {
        int length = (int) request.getContentLength();
        if (length == -1 && r.getHeader(HttpHeaders.Names.CONTENT_LENGTH) != null) {
            length = Integer.valueOf(r.getHeader(HttpHeaders.Names.CONTENT_LENGTH));
        }

        if (length >= 0) {
            r.setHeader(HttpHeaders.Names.CONTENT_LENGTH, String.valueOf(length));
        }
        return length;
    }

    public static <T> NettyResponseFuture<T> newFuture(URI uri,
                                                       Request request,
                                                       AsyncHandler<T> asyncHandler,
                                                       HttpRequest nettyRequest,
                                                       AsyncHttpClientConfig config,
                                                       NettyAsyncHttpProvider provider) {

        NettyResponseFuture<T> f = new NettyResponseFuture<T>(uri, request, asyncHandler, nettyRequest,
                requestTimeout(config, request.getPerRequestConfig()), config.getIdleConnectionTimeoutInMs(), provider);

        if (request.getHeaders().getFirstValue("Expect") != null
                && request.getHeaders().getFirstValue("Expect").equalsIgnoreCase("100-Continue")) {
            f.getAndSetWriteBody(false);
        }
        return f;
    }

    private class ProgressListener implements ChannelFutureProgressListener {

        private final boolean notifyHeaders;
        private final AsyncHandler asyncHandler;
        private final NettyResponseFuture<?> future;

        public ProgressListener(boolean notifyHeaders, AsyncHandler asyncHandler, NettyResponseFuture<?> future) {
            this.notifyHeaders = notifyHeaders;
            this.asyncHandler = asyncHandler;
            this.future = future;
        }

        public void operationComplete(ChannelFuture cf) {
            // The write operation failed. If the channel was cached, it means it got asynchronously closed.
            // Let's retry a second time.
            Throwable cause = cf.getCause();
            if (cause != null && future.getState() != NettyResponseFuture.STATE.NEW) {

                if (IllegalStateException.class.isAssignableFrom(cause.getClass())) {
                    log.debug(cause.getMessage(), cause);
                    try {
                        cf.getChannel().close();
                    } catch (RuntimeException ex) {
                        log.debug(ex.getMessage(), ex);
                    }
                    return;
                }

                if (ClosedChannelException.class.isAssignableFrom(cause.getClass())
                        || abortOnReadCloseException(cause)
                        || abortOnWriteCloseException(cause)) {

                    if (log.isDebugEnabled()) {
                        log.debug(cf.getCause() == null ? "" : cf.getCause().getMessage(), cf.getCause());
                    }

                    try {
                        cf.getChannel().close();
                    } catch (RuntimeException ex) {
                        log.debug(ex.getMessage(), ex);
                    }
                    return;
                } else {
                    future.abort(cause);
                }
                return;
            }
            future.touch();

            /**
             * We need to make sure we aren't in the middle of an authorization process before publishing events
             * as we will re-publish again the same event after the authorization, causing unpredictable behavior.
             */
            Realm realm = future.getRequest().getRealm() != null ? future.getRequest().getRealm() : NettyAsyncHttpProvider.this.getConfig().getRealm();
            boolean startPublishing = future.isInAuth()
                    || realm == null
                    || realm.getUsePreemptiveAuth() == true;

            if (startPublishing && ProgressAsyncHandler.class.isAssignableFrom(asyncHandler.getClass())) {
                if (notifyHeaders) {
                    ProgressAsyncHandler.class.cast(asyncHandler).onHeaderWriteCompleted();
                } else {
                    ProgressAsyncHandler.class.cast(asyncHandler).onContentWriteCompleted();
                }
            }
        }

        public void operationProgressed(ChannelFuture cf, long amount, long current, long total) {
            future.touch();
            if (ProgressAsyncHandler.class.isAssignableFrom(asyncHandler.getClass())) {
                ProgressAsyncHandler.class.cast(asyncHandler).onContentWriteProgress(amount, current, total);
            }
        }
    }

    /**
     * Because some implementation of the ThreadSchedulingService do not clean up cancel task until they try to run
     * them, we wrap the task with the future so the when the NettyResponseFuture cancel the reaper future
     * this wrapper will release the references to the channel and the nettyResponseFuture immediately. Otherwise,
     * the memory referenced this way will only be released after the request timeout period which can be arbitrary long.
     */
    private final class ReaperFuture implements Future, Runnable {
        private Future scheduledFuture;
        private Channel channel;
        private NettyResponseFuture<?> nettyResponseFuture;

        public ReaperFuture(Channel channel, NettyResponseFuture<?> nettyResponseFuture) {
            this.channel = channel;
            this.nettyResponseFuture = nettyResponseFuture;
        }

        public void setScheduledFuture(Future scheduledFuture) {
            this.scheduledFuture = scheduledFuture;
        }

        /**
         * @Override
         */
        public synchronized boolean cancel(boolean mayInterruptIfRunning) {
            //cleanup references to allow gc to reclaim memory independently
            //of this Future lifecycle
            this.channel = null;
            this.nettyResponseFuture = null;
            return this.scheduledFuture.cancel(mayInterruptIfRunning);
        }

        /**
         * @Override
         */
        public Object get() throws InterruptedException, ExecutionException {
            return this.scheduledFuture.get();
        }

        /**
         * @Override
         */
        public Object get(long timeout, TimeUnit unit) throws InterruptedException, ExecutionException, TimeoutException {
            return this.scheduledFuture.get(timeout, unit);
        }

        /**
         * @Override
         */
        public boolean isCancelled() {
            return this.scheduledFuture.isCancelled();
        }

        /**
         * @Override
         */
        public boolean isDone() {
            return this.scheduledFuture.isDone();
        }

        /**
         * @Override
         */
        public synchronized void run() {
            if (isClose.get()) {
                cancel(true);
                return;
            }

            if (this.nettyResponseFuture != null && this.nettyResponseFuture.hasExpired()
                    && !this.nettyResponseFuture.isDone() && !this.nettyResponseFuture.isCancelled()) {
                log.debug("Request Timeout expired for {}\n", this.nettyResponseFuture);

                int requestTimeout = config.getRequestTimeoutInMs();
                PerRequestConfig p = this.nettyResponseFuture.getRequest().getPerRequestConfig();
                if (p != null && p.getRequestTimeoutInMs() != -1) {
                    requestTimeout = p.getRequestTimeoutInMs();
                }

                abort(this.nettyResponseFuture, new TimeoutException(String.format("No response received after %s", requestTimeout)));

                this.nettyResponseFuture = null;
                this.channel = null;
            }

            if (this.nettyResponseFuture == null || this.nettyResponseFuture.isDone() || this.nettyResponseFuture.isCancelled()) {
                cancel(true);
            }
        }
    }

    private abstract class AsyncCallable implements Callable<Object> {

        private final NettyResponseFuture<?> future;

        public AsyncCallable(NettyResponseFuture<?> future) {
            this.future = future;
        }

        abstract public Object call() throws Exception;

        public NettyResponseFuture<?> future() {
            return future;
        }
    }

    public static class ThreadLocalBoolean extends ThreadLocal<Boolean> {

        private final boolean defaultValue;

        public ThreadLocalBoolean() {
            this(false);
        }

        public ThreadLocalBoolean(boolean defaultValue) {
            this.defaultValue = defaultValue;
        }

        @Override
        protected Boolean initialValue() {
            return defaultValue ? Boolean.TRUE : Boolean.FALSE;
        }
    }

    public static class OptimizedFileRegion implements FileRegion {

        private final FileChannel file;
        private final RandomAccessFile raf;
        private final long position;
        private final long count;
        private long byteWritten;

        public OptimizedFileRegion(RandomAccessFile raf, long position, long count) {
            this.raf = raf;
            this.file = raf.getChannel();
            this.position = position;
            this.count = count;
        }

        public long getPosition() {
            return position;
        }

        public long getCount() {
            return count;
        }

        public long transferTo(WritableByteChannel target, long position) throws IOException {
            long count = this.count - position;
            if (count < 0 || position < 0) {
                throw new IllegalArgumentException(
                        "position out of range: " + position +
                                " (expected: 0 - " + (this.count - 1) + ")");
            }
            if (count == 0) {
                return 0L;
            }

            long bw = file.transferTo(this.position + position, count, target);
            byteWritten += bw;
            if (byteWritten == raf.length()) {
                releaseExternalResources();
            }
            return bw;
        }

        public void releaseExternalResources() {
            try {
                file.close();
            } catch (IOException e) {
                log.warn("Failed to close a file.", e);
            }

            try {
                raf.close();
            } catch (IOException e) {
                log.warn("Failed to close a file.", e);
            }
        }
    }

    private static class NettyTransferAdapter extends TransferCompletionHandler.TransferAdapter {

        private final ChannelBuffer content;
        private final FileInputStream file;
        private int byteRead = 0;

        public NettyTransferAdapter(FluentCaseInsensitiveStringsMap headers, ChannelBuffer content, File file) throws IOException {
            super(headers);
            this.content = content;
            if (file != null) {
                this.file = new FileInputStream(file);
            } else {
                this.file = null;
            }
        }

        @Override
        public void getBytes(byte[] bytes) {
            if (content.writableBytes() != 0) {
                content.getBytes(byteRead, bytes);
                byteRead += bytes.length;
            } else if (file != null) {
                try {
                    byteRead += file.read(bytes);
                } catch (IOException e) {
                    log.error(e.getMessage(), e);
                }
            }
        }
    }

    protected AsyncHttpClientConfig getConfig() {
        return config;
    }

    private static class NonConnectionsPool implements ConnectionsPool<String, Channel> {

        public boolean offer(String uri, Channel connection) {
            return false;
        }

        public Channel poll(String uri) {
            return null;
        }

        public boolean removeAll(Channel connection) {
            return false;
        }

        public boolean canCacheConnection() {
            return true;
        }

        public void destroy() {
        }
    }

    private static final boolean validateWebSocketRequest(Request request, AsyncHandler<?> asyncHandler) {
        if (request.getMethod() != "GET" || !WebSocketUpgradeHandler.class.isAssignableFrom(asyncHandler.getClass())) {
            return false;
        }
        return true;
    }

    private final class HttpProtocol implements Protocol {
        @Override
        public void handle(final ChannelHandlerContext ctx, final MessageEvent e) throws Exception {
            final NettyResponseFuture<?> future = (NettyResponseFuture<?>) ctx.getAttachment();
            future.touch();

            // The connect timeout occured.
            if (future.isCancelled() || future.isDone()) {
                finishChannel(ctx);
                return;
            }

            HttpRequest nettyRequest = future.getNettyRequest();
            AsyncHandler<?> handler = future.getAsyncHandler();
            Request request = future.getRequest();
            HttpResponse response = null;
            try {
                if (e.getMessage() instanceof HttpResponse) {
                    response = (HttpResponse) e.getMessage();

                    log.debug("\n\nRequest {}\n\nResponse {}\n", nettyRequest, response);

                    // Required if there is some trailing headers.
                    future.setHttpResponse(response);

                    int statusCode = response.getStatus().getCode();

                    String ka = response.getHeader(HttpHeaders.Names.CONNECTION);
                    future.setKeepAlive(ka == null || ka.toLowerCase().equals("keep-alive"));

                    List<String> wwwAuth = getAuthorizationToken(response.getHeaders(), HttpHeaders.Names.WWW_AUTHENTICATE);
                    Realm realm = request.getRealm() != null ? request.getRealm() : config.getRealm();

                    HttpResponseStatus status = new ResponseStatus(future.getURI(), response, NettyAsyncHttpProvider.this);
                    FilterContext<?> fc = new FilterContext.FilterContextBuilder().asyncHandler(handler).request(request).responseStatus(status).build();
                    for (ResponseFilter asyncFilter : config.getResponseFilters()) {
                        try {
                            fc = asyncFilter.filter(fc);
                            if (fc == null) {
                                throw new NullPointerException("FilterContext is null");
                            }
                        } catch (FilterException efe) {
                            abort(future, efe);
                        }
                    }

                    // The request has changed
                    if (fc.replayRequest()) {
                        replayRequest(future, fc, response, ctx);
                        return;
                    }

                    Realm newRealm = null;
                    ProxyServer proxyServer = request.getProxyServer() != null ? request.getProxyServer() : config.getProxyServer();
                    final FluentCaseInsensitiveStringsMap headers = request.getHeaders();
                    final RequestBuilder builder = new RequestBuilder(future.getRequest());

                    if (realm != null && !future.getURI().getPath().equalsIgnoreCase(realm.getUri())) {
                        builder.setUrl(future.getURI().toString());
                    }

                    if (statusCode == 401
                            && wwwAuth.size() > 0
                            && !future.getAndSetAuth(true)) {

                        future.setState(NettyResponseFuture.STATE.NEW);
                        // NTLM
                        if (!wwwAuth.contains("Kerberos") && (wwwAuth.contains("NTLM") || (wwwAuth.contains("Negotiate")))) {
                            newRealm = ntlmChallenge(wwwAuth, request, proxyServer, headers, realm, future);
                            // SPNEGO KERBEROS
                        } else if (wwwAuth.contains("Negotiate")) {
                            newRealm = kerberosChallenge(wwwAuth, request, proxyServer, headers, realm, future);
                            if (newRealm == null) return;
                        } else {
                            Realm.RealmBuilder realmBuilder;
                            if (realm != null) {
                                realmBuilder = new Realm.RealmBuilder().clone(realm).setScheme(realm.getAuthScheme())
                                ;
                            } else {
                                realmBuilder = new Realm.RealmBuilder();
                            }
                            newRealm = realmBuilder
                                    .setUri(URI.create(request.getUrl()).getPath())
                                    .setMethodName(request.getMethod())
                                    .setUsePreemptiveAuth(true)
                                    .parseWWWAuthenticateHeader(wwwAuth.get(0))
                                    .build();
                        }

                        final Realm nr = newRealm;

                        log.debug("Sending authentication to {}", request.getUrl());
                        AsyncCallable ac = new AsyncCallable(future) {
                            public Object call() throws Exception {
                                drainChannel(ctx, future, future.getKeepAlive(), future.getURI());
                                nextRequest(builder.setHeaders(headers).setRealm(nr).build(), future);
                                return null;
                            }
                        };

                        if (future.getKeepAlive() && response.isChunked()) {
                            // We must make sure there is no bytes left before executing the next request.
                            ctx.setAttachment(ac);
                        } else {
                            ac.call();
                        }
                        return;
                    }

                    if (statusCode == 100) {
                        future.getAndSetWriteHeaders(false);
                        future.getAndSetWriteBody(true);
                        writeRequest(ctx.getChannel(), config, future, nettyRequest);
                        return;
                    }

                    List<String> proxyAuth = getAuthorizationToken(response.getHeaders(), HttpHeaders.Names.PROXY_AUTHENTICATE);
                    if (statusCode == 407
                            && proxyAuth.size() > 0
                            && !future.getAndSetAuth(true)) {

                        log.debug("Sending proxy authentication to {}", request.getUrl());

                        future.setState(NettyResponseFuture.STATE.NEW);

                        if (!proxyAuth.contains("Kerberos") && (proxyAuth.get(0).contains("NTLM") || (proxyAuth.contains("Negotiate")))) {
                            newRealm = ntlmProxyChallenge(proxyAuth, request, proxyServer, headers, realm, future);
                            // SPNEGO KERBEROS
                        } else if (proxyAuth.contains("Negotiate")) {
                            newRealm = kerberosChallenge(proxyAuth, request, proxyServer, headers, realm, future);
                            if (newRealm == null) return;
                        } else {
                            newRealm = future.getRequest().getRealm();
                        }

                        Request req = builder.setHeaders(headers).setRealm(newRealm).build();
                        future.setReuseChannel(true);
                        future.setConnectAllowed(true);
                        nextRequest(req, future);
                        return;
                    }

                    if (future.getNettyRequest().getMethod().equals(HttpMethod.CONNECT)
                            && statusCode == 200) {

                        log.debug("Connected to {}:{}", proxyServer.getHost(), proxyServer.getPort());

                        if (future.getKeepAlive()) {
                            future.attachChannel(ctx.getChannel(), true);
                        }

                        try {
                            log.debug("Connecting to proxy {} for scheme {}", proxyServer, request.getUrl());
                            upgradeProtocol(ctx.getChannel().getPipeline(), request.getUrl());
                        } catch (Throwable ex) {
                            abort(future, ex);
                        }
                        Request req = builder.build();
                        future.setReuseChannel(true);
                        future.setConnectAllowed(false);
                        nextRequest(req, future);
                        return;
                    }

                    boolean redirectEnabled = request.isRedirectEnabled() ? true : config.isRedirectEnabled();
                    if (redirectEnabled && (statusCode == 302 || statusCode == 301 || statusCode == 307)) {

                        if (future.incrementAndGetCurrentRedirectCount() < config.getMaxRedirects()) {
                            // We must allow 401 handling again.
                            future.getAndSetAuth(false);

                            String location = response.getHeader(HttpHeaders.Names.LOCATION);
                            URI uri = AsyncHttpProviderUtils.getRedirectUri(future.getURI(), location);
                            boolean stripQueryString = config.isRemoveQueryParamOnRedirect();

                            if (!uri.toString().equalsIgnoreCase(future.getURI().toString())) {
                                final RequestBuilder nBuilder = stripQueryString ?
                                        new RequestBuilder(future.getRequest()).setQueryParameters(null)
                                        : new RequestBuilder(future.getRequest());

                                final URI initialConnectionUri = future.getURI();
                                final boolean initialConnectionKeepAlive = future.getKeepAlive();
                                future.setURI(uri);
                                final String newUrl = uri.toString();

                                log.debug("Redirecting to {}", newUrl);
                                for (String cookieStr : future.getHttpResponse().getHeaders(HttpHeaders.Names.SET_COOKIE)) {
                                    Cookie c = AsyncHttpProviderUtils.parseCookie(cookieStr);
                                    nBuilder.addOrReplaceCookie(c);
                                }

                                for (String cookieStr : future.getHttpResponse().getHeaders(HttpHeaders.Names.SET_COOKIE2)) {
                                    Cookie c = AsyncHttpProviderUtils.parseCookie(cookieStr);
                                    nBuilder.addOrReplaceCookie(c);
                                }

                                AsyncCallable ac = new AsyncCallable(future) {
                                    public Object call() throws Exception {
                                        if (initialConnectionKeepAlive && ctx.getChannel().isReadable() &&
                                                connectionsPool.offer(AsyncHttpProviderUtils.getBaseUrl(initialConnectionUri), ctx.getChannel())) {
                                            return null;
                                        }
                                        finishChannel(ctx);
                                        return null;
                                    }
                                };

                                if (response.isChunked()) {
                                    // We must make sure there is no bytes left before executing the next request.
                                    ctx.setAttachment(ac);
                                } else {
                                    ac.call();
                                }
                                nextRequest(nBuilder.setUrl(newUrl).build(), future);
                                return;
                            }
                        } else {
                            throw new MaxRedirectException("Maximum redirect reached: " + config.getMaxRedirects());
                        }
                    }

                    if (!future.getAndSetStatusReceived(true) && updateStatusAndInterrupt(handler, status)) {
                        finishUpdate(future, ctx, response.isChunked());
                        return;
                    } else if (updateHeadersAndInterrupt(handler, new ResponseHeaders(future.getURI(), response, NettyAsyncHttpProvider.this))) {
                        finishUpdate(future, ctx, response.isChunked());
                        return;
                    } else if (!response.isChunked()) {
                        if (response.getContent().readableBytes() != 0) {
                            updateBodyAndInterrupt(future, handler, new ResponseBodyPart(future.getURI(), response, NettyAsyncHttpProvider.this, true));
                        }
                        finishUpdate(future, ctx, false);
                        return;
                    }

                    if (nettyRequest.getMethod().equals(HttpMethod.HEAD)) {
                        updateBodyAndInterrupt(future, handler, new ResponseBodyPart(future.getURI(), response, NettyAsyncHttpProvider.this, true));
                        markAsDone(future, ctx);
                        drainChannel(ctx, future, future.getKeepAlive(), future.getURI());
                    }

                } else if (e.getMessage() instanceof HttpChunk) {
                    HttpChunk chunk = (HttpChunk) e.getMessage();

                    if (handler != null) {
                        if (chunk.isLast() || updateBodyAndInterrupt(future, handler,
                                new ResponseBodyPart(future.getURI(), null, NettyAsyncHttpProvider.this, chunk, chunk.isLast()))) {
                            if (chunk instanceof DefaultHttpChunkTrailer) {
                                updateHeadersAndInterrupt(handler, new ResponseHeaders(future.getURI(),
                                        future.getHttpResponse(), NettyAsyncHttpProvider.this, (HttpChunkTrailer) chunk));
                            }
                            finishUpdate(future, ctx, !chunk.isLast());
                        }
                    }
                }
            } catch (Exception t) {
                if (IOException.class.isAssignableFrom(t.getClass()) && config.getIOExceptionFilters().size() > 0) {
                    FilterContext<?> fc = new FilterContext.FilterContextBuilder().asyncHandler(future.getAsyncHandler())
                            .request(future.getRequest()).ioException(IOException.class.cast(t)).build();
                    fc = handleIoException(fc, future);

                    if (fc.replayRequest()) {
                        replayRequest(future, fc, response, ctx);
                        return;
                    }
                }

                try {
                    abort(future, t);
                } finally {
                    finishUpdate(future, ctx, false);
                    throw t;
                }
            }
        }

        @Override
        public void onError(ChannelHandlerContext ctx, ExceptionEvent e) {
        }

        @Override
        public void onClose(ChannelHandlerContext ctx, ChannelStateEvent e) {
        }
    }

    private final class WebSocketProtocol implements Protocol {

        @Override
        public void handle(ChannelHandlerContext ctx, MessageEvent e) throws Exception {
            final NettyResponseFuture<?> future = (NettyResponseFuture<?>) ctx.getAttachment();
            NettyResponseFuture<?> nettyResponse = NettyResponseFuture.class.cast(ctx.getAttachment());
            WebSocketUpgradeHandler h = WebSocketUpgradeHandler.class.cast(nettyResponse.getAsyncHandler());

            if (e.getMessage() instanceof HttpResponse) {
                HttpResponse response = (HttpResponse) e.getMessage();
                final org.jboss.netty.handler.codec.http.HttpResponseStatus status =
                        new org.jboss.netty.handler.codec.http.HttpResponseStatus(101, "Web Socket Protocol Handshake");

                final boolean validStatus = response.getStatus().equals(status);
                final boolean validUpgrade = response.getHeader(HttpHeaders.Names.UPGRADE) != null;
                final boolean validConnection = response.getHeader(HttpHeaders.Names.CONNECTION).equals(HttpHeaders.Values.UPGRADE);

                HttpResponseStatus s = new ResponseStatus(future.getURI(), response, NettyAsyncHttpProvider.this);
                final boolean statusReceived = h.onStatusReceived(s) == STATE.UPGRADE;

                if (!validStatus || !validUpgrade || !validConnection || !statusReceived) {
                    throw new IOException("Invalid handshake response");
                }

                String accept = response.getHeader("Sec-WebSocket-Accept");
                String key = WebSocketUtil.getAcceptKey(future.getNettyRequest().getHeader(WEBSOCKET_KEY));
                if (accept == null || !accept.equals(key)) {
                    throw new IOException(String.format("Invalid challenge. Actual: %s. Expected: %s", accept, key));
                }

                ctx.getPipeline().replace("ws-decoder", "ws-decoder", new WebSocket08FrameDecoder(false, false));
                ctx.getPipeline().replace("ws-encoder", "ws-encoder", new WebSocket08FrameEncoder(true));
                if (h.onHeadersReceived(new ResponseHeaders(future.getURI(), response, NettyAsyncHttpProvider.this)) == STATE.CONTINUE) {
                    h.onSuccess(new NettyWebSocket(ctx.getChannel()));
                }
                future.done(null);
            } else if (e.getMessage() instanceof WebSocketFrame) {
                final WebSocketFrame frame = (WebSocketFrame) e.getMessage();

                HttpChunk webSocketChunk = new HttpChunk() {
                    private ChannelBuffer content;

                    @Override
                    public boolean isLast() {
                        return false;
                    }

                    @Override
                    public ChannelBuffer getContent() {
                        return content;
                    }

                    @Override
                    public void setContent(ChannelBuffer content) {
                        this.content = content;
                    }
                };

                webSocketChunk.setContent(ChannelBuffers.wrappedBuffer(frame.getBinaryData()));
                ResponseBodyPart rp = new ResponseBodyPart(future.getURI(), null, NettyAsyncHttpProvider.this, webSocketChunk, true);
                h.onBodyPartReceived(rp);

                NettyWebSocket webSocket = NettyWebSocket.class.cast(h.onCompleted());
                webSocket.onMessage(rp.getBodyPartBytes());
                webSocket.onTextMessage(frame.getBinaryData().toString("UTF-8"));
            } else {
                log.error("Invalid attachment {}", ctx.getAttachment());
            }
        }

        @Override
        public void onError(ChannelHandlerContext ctx, ExceptionEvent e) {
            try {
                log.trace("onError {}", e);
                if (!NettyResponseFuture.class.isAssignableFrom(ctx.getAttachment().getClass())) {
                    return;
                }

                NettyResponseFuture<?> nettyResponse = NettyResponseFuture.class.cast(ctx.getAttachment());
                WebSocketUpgradeHandler h = WebSocketUpgradeHandler.class.cast(nettyResponse.getAsyncHandler());

                NettyWebSocket webSocket = NettyWebSocket.class.cast(h.onCompleted());
                webSocket.onError(e.getCause());
                webSocket.close();
            } catch (Throwable t) {
                log.error("onError", t);
            }
        }

        @Override
        public void onClose(ChannelHandlerContext ctx, ChannelStateEvent e) {
            log.trace("onClose {}", e);
            if (!NettyResponseFuture.class.isAssignableFrom(ctx.getAttachment().getClass())) {
                return;
            }

            try {
                NettyResponseFuture<?> nettyResponse = NettyResponseFuture.class.cast(ctx.getAttachment());
                WebSocketUpgradeHandler h = WebSocketUpgradeHandler.class.cast(nettyResponse.getAsyncHandler());
                NettyWebSocket webSocket = NettyWebSocket.class.cast(h.onCompleted());

                webSocket.close();
            } catch (Throwable t) {
                log.error("onError", t);
            }
        }
    }
}
<|MERGE_RESOLUTION|>--- conflicted
+++ resolved
@@ -1086,281 +1086,8 @@
             return;
         }
 
-<<<<<<< HEAD
         Protocol p = (ctx.getPipeline().get(HttpClientCodec.class) != null ? httpProtocol : webSocketProtocol);
         p.handle(ctx, e);
-=======
-        final NettyResponseFuture<?> future = (NettyResponseFuture<?>) ctx.getAttachment();
-        future.touch();
-
-        // The connect timeout occured.
-        if (future.isCancelled() || future.isDone()) {
-            finishChannel(ctx);
-            return;
-        }
-
-        HttpRequest nettyRequest = future.getNettyRequest();
-        AsyncHandler<?> handler = future.getAsyncHandler();
-        Request request = future.getRequest();
-        HttpResponse response = null;
-        try {
-            if (e.getMessage() instanceof HttpResponse) {
-                response = (HttpResponse) e.getMessage();
-
-                log.debug("\n\nRequest {}\n\nResponse {}\n", nettyRequest, response);
-
-                // Required if there is some trailing headers.
-                future.setHttpResponse(response);
-
-                int statusCode = response.getStatus().getCode();
-
-                String ka = response.getHeader(HttpHeaders.Names.CONNECTION);
-                future.setKeepAlive(ka == null || ka.toLowerCase().equals("keep-alive"));
-
-                List<String> wwwAuth = getAuthorizationToken(response.getHeaders(), HttpHeaders.Names.WWW_AUTHENTICATE);
-                Realm realm = request.getRealm() != null ? request.getRealm() : config.getRealm();
-
-                HttpResponseStatus status = new ResponseStatus(future.getURI(), response, this);
-                FilterContext<?> fc = new FilterContext.FilterContextBuilder().asyncHandler(handler).request(request).responseStatus(status).build();
-                for (ResponseFilter asyncFilter : config.getResponseFilters()) {
-                    try {
-                        fc = asyncFilter.filter(fc);
-                        if (fc == null) {
-                            throw new NullPointerException("FilterContext is null");
-                        }
-                    } catch (FilterException efe) {
-                        abort(future, efe);
-                    }
-                }
-
-                // The request has changed
-                if (fc.replayRequest()) {
-                    replayRequest(future, fc, response, ctx);
-                    return;
-                }
-
-                Realm newRealm = null;
-                ProxyServer proxyServer = request.getProxyServer() != null ? request.getProxyServer() : config.getProxyServer();
-                final FluentCaseInsensitiveStringsMap headers = request.getHeaders();
-                final RequestBuilder builder = new RequestBuilder(future.getRequest());
-
-                if (realm != null && !future.getURI().getPath().equalsIgnoreCase(realm.getUri())) {
-                    builder.setUrl(future.getURI().toString());
-                }
-
-                if (statusCode == 401
-                        && wwwAuth.size() > 0
-                        && !future.getAndSetAuth(true)) {
-
-                    future.setState(NettyResponseFuture.STATE.NEW);
-                    // NTLM
-                    if (!wwwAuth.contains("Kerberos") && (wwwAuth.contains("NTLM") || (wwwAuth.contains("Negotiate")))) {
-                        newRealm = ntlmChallenge(wwwAuth, request, proxyServer, headers, realm, future);
-                        // SPNEGO KERBEROS
-                    } else if (wwwAuth.contains("Negotiate")) {
-                        newRealm = kerberosChallenge(wwwAuth, request, proxyServer, headers, realm, future);
-                        if (newRealm == null) return;
-                    } else {
-                        Realm.RealmBuilder realmBuilder;
-                        if (realm != null) {
-                            realmBuilder = new Realm.RealmBuilder().clone(realm).setScheme(realm.getAuthScheme())
-                            ;
-                        } else {
-                            realmBuilder = new Realm.RealmBuilder();
-                        }
-                        newRealm = realmBuilder
-                                .setUri(URI.create(request.getUrl()).getPath())
-                                .setMethodName(request.getMethod())
-                                .setUsePreemptiveAuth(true)
-                                .parseWWWAuthenticateHeader(wwwAuth.get(0))
-                                .build();
-                    }
-
-                    final Realm nr = newRealm;
-
-                    log.debug("Sending authentication to {}", request.getUrl());
-                    AsyncCallable ac = new AsyncCallable(future) {
-                        public Object call() throws Exception {
-                            drainChannel(ctx, future, future.getKeepAlive(), future.getURI());
-                            nextRequest(builder.setHeaders(headers).setRealm(nr).build(), future);
-                            return null;
-                        }
-                    };
-
-                    if (future.getKeepAlive() && response.isChunked()) {
-                        // We must make sure there is no bytes left before executing the next request.
-                        ctx.setAttachment(ac);
-                    } else {
-                        ac.call();
-                    }
-                    return;
-                }
-
-                if (statusCode == 100) {
-                    future.getAndSetWriteHeaders(false);
-                    future.getAndSetWriteBody(true);
-                    writeRequest(ctx.getChannel(), config, future, nettyRequest);
-                    return;
-                }
-
-                List<String> proxyAuth = getAuthorizationToken(response.getHeaders(), HttpHeaders.Names.PROXY_AUTHENTICATE);
-                if (statusCode == 407
-                        && proxyAuth.size() > 0
-                        && !future.getAndSetAuth(true)) {
-
-                    log.debug("Sending proxy authentication to {}", request.getUrl());
-
-                    future.setState(NettyResponseFuture.STATE.NEW);
-
-                    if (!proxyAuth.contains("Kerberos") && (proxyAuth.get(0).contains("NTLM") || (proxyAuth.contains("Negotiate")))) {
-                        newRealm = ntlmProxyChallenge(proxyAuth, request, proxyServer, headers, realm, future);
-                        // SPNEGO KERBEROS
-                    } else if (proxyAuth.contains("Negotiate")) {
-                        newRealm = kerberosChallenge(proxyAuth, request, proxyServer, headers, realm, future);
-                        if (newRealm == null) return;
-                    } else {
-                        newRealm = future.getRequest().getRealm();
-                    }
-
-                    Request req = builder.setHeaders(headers).setRealm(newRealm).build();
-                    future.setReuseChannel(true);
-                    future.setConnectAllowed(true);
-                    nextRequest(req, future);
-                    return;
-                }
-
-                if (future.getNettyRequest().getMethod().equals(HttpMethod.CONNECT)
-                        && statusCode == 200) {
-
-                    log.debug("Connected to {}:{}", proxyServer.getHost(), proxyServer.getPort());
-
-                    if (future.getKeepAlive()) {
-                        future.attachChannel(ctx.getChannel(), true);
-                    }
-
-                    try {
-                        log.debug("Connecting to proxy {} for scheme {}", proxyServer, request.getUrl());
-                        upgradeProtocol(ctx.getChannel().getPipeline(), request.getUrl());
-                    } catch (Throwable ex) {
-                        abort(future, ex);
-                    }
-                    Request req = builder.build();
-                    future.setReuseChannel(true);
-                    future.setConnectAllowed(false);
-                    nextRequest(req, future);
-                    return;
-                }
-
-                boolean redirectEnabled = request.isRedirectOverrideSet()? request.isRedirectEnabled() : config.isRedirectEnabled();
-                if (redirectEnabled && (statusCode == 302 || statusCode == 301 || statusCode == 307)) {
-
-                    if (future.incrementAndGetCurrentRedirectCount() < config.getMaxRedirects()) {
-                        // We must allow 401 handling again.
-                        future.getAndSetAuth(false);
-
-                        String location = response.getHeader(HttpHeaders.Names.LOCATION);
-                        URI uri = AsyncHttpProviderUtils.getRedirectUri(future.getURI(), location);
-                        boolean stripQueryString = config.isRemoveQueryParamOnRedirect();
-
-                        if (!uri.toString().equalsIgnoreCase(future.getURI().toString())) {
-                            final RequestBuilder nBuilder = stripQueryString ?
-                                    new RequestBuilder(future.getRequest()).setQueryParameters(null)
-                                    : new RequestBuilder(future.getRequest());
-
-                            final URI initialConnectionUri = future.getURI();
-                            final boolean initialConnectionKeepAlive = future.getKeepAlive();
-                            future.setURI(uri);
-                            final String newUrl = uri.toString();
-
-                            log.debug("Redirecting to {}", newUrl);
-                            for (String cookieStr : future.getHttpResponse().getHeaders(HttpHeaders.Names.SET_COOKIE)) {
-                                Cookie c = AsyncHttpProviderUtils.parseCookie(cookieStr);
-                                nBuilder.addOrReplaceCookie(c);
-                            }
-
-                            for (String cookieStr : future.getHttpResponse().getHeaders(HttpHeaders.Names.SET_COOKIE2)) {
-                                Cookie c = AsyncHttpProviderUtils.parseCookie(cookieStr);
-                                nBuilder.addOrReplaceCookie(c);
-                            }
-
-                            AsyncCallable ac = new AsyncCallable(future) {
-                                public Object call() throws Exception {
-                                    if (initialConnectionKeepAlive && ctx.getChannel().isReadable() &&
-                                            connectionsPool.offer(AsyncHttpProviderUtils.getBaseUrl(initialConnectionUri), ctx.getChannel())) {
-                                        return null;
-                                    }
-                                    finishChannel(ctx);
-                                    return null;
-                                }
-                            };
-
-                            if (response.isChunked()) {
-                                // We must make sure there is no bytes left before executing the next request.
-                                ctx.setAttachment(ac);
-                            } else {
-                                ac.call();
-                            }
-                            nextRequest(nBuilder.setUrl(newUrl).build(), future);
-                            return;
-                        }
-                    } else {
-                        throw new MaxRedirectException("Maximum redirect reached: " + config.getMaxRedirects());
-                    }
-                }
-
-                if (!future.getAndSetStatusReceived(true) && updateStatusAndInterrupt(handler, status)) {
-                    finishUpdate(future, ctx, response.isChunked());
-                    return;
-                } else if (updateHeadersAndInterrupt(handler, new ResponseHeaders(future.getURI(), response, this))) {
-                    finishUpdate(future, ctx, response.isChunked());
-                    return;
-                } else if (!response.isChunked()) {
-                    if (response.getContent().readableBytes() != 0) {
-                        updateBodyAndInterrupt(future, handler, new ResponseBodyPart(future.getURI(), response, this, true));
-                    }
-                    finishUpdate(future, ctx, false);
-                    return;
-                }
-
-                if (nettyRequest.getMethod().equals(HttpMethod.HEAD)) {
-                    updateBodyAndInterrupt(future, handler, new ResponseBodyPart(future.getURI(), response, this, true));
-                    markAsDone(future, ctx);
-                    drainChannel(ctx, future, future.getKeepAlive(), future.getURI());
-                }
-
-            } else if (e.getMessage() instanceof HttpChunk) {
-                HttpChunk chunk = (HttpChunk) e.getMessage();
-
-                if (handler != null) {
-                    if (chunk.isLast() || updateBodyAndInterrupt(future, handler, new ResponseBodyPart(future.getURI(), null, this, chunk, chunk.isLast()))) {
-                        if (chunk instanceof DefaultHttpChunkTrailer) {
-                            updateHeadersAndInterrupt(handler, new ResponseHeaders(future.getURI(),
-                                    future.getHttpResponse(), this, (HttpChunkTrailer) chunk));
-                        }
-                        finishUpdate(future, ctx, !chunk.isLast());
-                    }
-                }
-            }
-        } catch (Exception t) {
-            if (IOException.class.isAssignableFrom(t.getClass()) && config.getIOExceptionFilters().size() > 0) {
-                FilterContext<?> fc = new FilterContext.FilterContextBuilder().asyncHandler(future.getAsyncHandler())
-                        .request(future.getRequest()).ioException(IOException.class.cast(t)).build();
-                fc = handleIoException(fc, future);
-
-                if (fc.replayRequest()) {
-                    replayRequest(future, fc, response, ctx);
-                    return;
-                }
-            }
-
-            try {
-                abort(future, t);
-            } finally {
-                finishUpdate(future, ctx, false);
-                throw t;
-            }
-        }
->>>>>>> ed2cd62c
     }
 
     private Realm kerberosChallenge(List<String> proxyAuth,
